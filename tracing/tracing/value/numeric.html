--- conflicted
+++ resolved
@@ -780,13 +780,10 @@
         d.value = 'NaN';
       else
         d.value = this.value;
-<<<<<<< HEAD
-=======
     },
 
     sampleValuesInto: function(samples) {
       samples.push(this.value);
->>>>>>> 60a9ee0b
     },
 
     toString: function() {
