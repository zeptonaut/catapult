--- conflicted
+++ resolved
@@ -34,40 +34,9 @@
 Polymer({
   is: 'tr-ui-a-related-events',
 
-<<<<<<< HEAD
   ready: function() {
     this.eventGroups_ = [];
     this.cancelFunctions_ = [];
-=======
-  function* getEventInFlowEvents(event) {
-    if (!event.inFlowEvents)
-      return;
-    yield * event.inFlowEvents;
-  }
-
-  function* getEventOutFlowEvents(event) {
-    if (!event.outFlowEvents)
-      return;
-    yield * event.outFlowEvents;
-  }
-
-  function* getEventAncestors(event) {
-    if (!event.enumerateAllAncestors)
-      return;
-    yield * event.enumerateAllAncestors();
-  }
-
-  function* getEventDescendents(event) {
-    if (!event.enumerateAllDescendents)
-      return;
-    yield * event.enumerateAllDescendents();
-  }
-
-  Polymer({
-    ready: function() {
-      this.eventGroups_ = [];
-      this.cancelFunctions_ = [];
->>>>>>> 60a9ee0b
 
     this.$.table.tableColumns = [
       {
@@ -96,6 +65,30 @@
     ];
   },
 
+  function* getEventInFlowEvents(event) {
+    if (!event.inFlowEvents)
+      return;
+    yield * event.inFlowEvents;
+  }
+
+  function* getEventOutFlowEvents(event) {
+    if (!event.outFlowEvents)
+      return;
+    yield * event.outFlowEvents;
+  }
+
+  function* getEventAncestors(event) {
+    if (!event.enumerateAllAncestors)
+      return;
+    yield * event.enumerateAllAncestors();
+  }
+
+  function* getEventDescendents(event) {
+    if (!event.enumerateAllDescendents)
+      return;
+    yield * event.enumerateAllDescendents();
+  }
+
   hasRelatedEvents: function() {
     return (this.eventGroups_ && this.eventGroups_.length > 0);
   },
@@ -149,70 +142,88 @@
     this.cancelFunctions_ = [];
   },
 
-<<<<<<< HEAD
   addConnectedEvents_: function(eventSet) {
     this.cancelFunctions_.push(this.createEventsLinkIfNeeded_(
         'Preceding events',
         'Add all events that have led to the selected one(s), connected by ' +
             'flow arrows or by call stack.',
         eventSet,
-        function(event, events) {
-          this.addInFlowEvents_(event, events);
-          this.addAncestors_(event, events);
+        function*(event) {
+          yield * getEventInFlowEvents(event);
+          yield * getEventAncestors(event);
           if (event.startSlice)
-            events.push(event.startSlice);
+            yield event.startSlice;
         }.bind(this)));
     this.cancelFunctions_.push(this.createEventsLinkIfNeeded_(
         'Following events',
         'Add all events that have been caused by the selected one(s), ' +
             'connected by flow arrows or by call stack.',
         eventSet,
-        function(event, events) {
-          this.addOutFlowEvents_(event, events);
-          this.addDescendents_(event, events);
+        function*(event) {
+          yield * getEventOutFlowEvents(event);
+          yield * getEventDescendents(event);
           if (event.endSlice)
-            events.push(event.endSlice);
+            yield event.endSlice;
         }.bind(this)));
     this.cancelFunctions_.push(this.createEventsLinkIfNeeded_(
         'All connected events',
         'Add all events connected to the selected one(s) by flow arrows or ' +
             'by call stack.',
         eventSet,
-        function(event, events) {
-          this.addInFlowEvents_(event, events);
-          this.addOutFlowEvents_(event, events);
-          this.addAncestors_(event, events);
-          this.addDescendents_(event, events);
+        function*(event) {
+          yield * getEventInFlowEvents(event);
+          yield * getEventOutFlowEvents(event);
+          yield * getEventAncestors(event);
+          yield * getEventDescendents(event);
           if (event.startSlice)
-            events.push(event.startSlice);
+            yield event.startSlice;
           if (event.endSlice)
-            events.push(event.endSlice);
+            yield event.endSlice;
         }.bind(this)));
   },
 
-  createEventsLinkIfNeeded_: function(title, tooltip, events, addFunction) {
+  createEventsLinkIfNeeded_: function(title, tooltip, events, connectedFn) {
     events = new tr.model.EventSet(events);
-    var lengthBefore = events.length;
+    var eventsToProcess = new Set(events);
+    // for (var event of events)
+    //  eventsToProcess.add(event);
+    var wasChanged = false;
     var task;
     var isCanceled = false;
-    function addEventsUntilTimeout(startingIndex) {
+    function addEventsUntilTimeout() {
       if (isCanceled)
         return;
-      var startingTime = window.performance.now();
-      while (startingIndex < events.length) {
-        addFunction(events[startingIndex], events);
-        startingIndex++;
-        // Let's grant ourselves a budget of 8ms.
-        if (window.performance.now() - startingTime > 8) {
+      // Let's grant ourselves a budget of 8 ms. If time runs out, then
+      // create another task to do the rest.
+      var timeout = window.performance.now() + 8;
+      // TODO(alexandermont): Don't check window.performance.now
+      // every iteration.
+      while (eventsToProcess.size > 0 &&
+          window.performance.now() <= timeout) {
+        // Get the next event.
+        var nextEvent = tr.b.getFirstElement(eventsToProcess);
+        eventsToProcess.delete(nextEvent);
+
+        // Add the connected events to the list.
+        for (var eventToAdd of connectedFn(nextEvent)) {
+          if (!events.contains(eventToAdd)) {
+            events.push(eventToAdd);
+            eventsToProcess.add(eventToAdd);
+            wasChanged = true;
+          }
+        }
+      }
+      if (eventsToProcess.size > 0) {
+        // There are still events to process, but we ran out of time. Post
+        // more work for later.
           var newTask = new tr.b.Task(
-              addEventsUntilTimeout.bind(this, startingIndex), this);
+              addEventsUntilTimeout.bind(this), this);
           task.after(newTask);
           task = newTask;
           return;
-        }
       }
       // Went through all events, add the link.
-      if (lengthBefore === events.length)
+      if (!wasChanged)
         return;
       this.eventGroups_.push({
         type: title,
@@ -224,163 +235,32 @@
     function cancelTask() {
       isCanceled = true;
     }
-    task = new tr.b.Task(addEventsUntilTimeout.bind(this, 0), this);
+    task = new tr.b.Task(addEventsUntilTimeout.bind(this), this);
     tr.b.Task.RunWhenIdle(task);
     return cancelTask;
   },
 
-  addInFlowEvents_: function(event, eventSet) {
-    if (!event.inFlowEvents)
-      return;
-    event.inFlowEvents.forEach(function(e) {
-      eventSet.push(e);
-    });
-  },
-
-  addOutFlowEvents_: function(event, eventSet) {
-    if (!event.outFlowEvents)
-      return;
-    event.outFlowEvents.forEach(function(e) {
-      eventSet.push(e);
-    });
-  },
-
-  addAncestors_: function(event, eventSet) {
-    if (!event.iterateAllAncestors)
-      return;
-    event.iterateAllAncestors(function(e) {
-      eventSet.push(e);
-    });
-  },
-
-  addDescendents_: function(event, eventSet) {
-    if (!event.iterateAllDescendents)
-      return;
-    event.iterateAllDescendents(function(e) {
-      eventSet.push(e);
-    });
-  },
-=======
-    addConnectedEvents_: function(eventSet) {
-      this.cancelFunctions_.push(this.createEventsLinkIfNeeded_(
-          'Preceding events',
-          'Add all events that have led to the selected one(s), connected by ' +
-              'flow arrows or by call stack.',
-          eventSet,
-          function*(event) {
-            yield * getEventInFlowEvents(event);
-            yield * getEventAncestors(event);
-            if (event.startSlice)
-              yield event.startSlice;
-          }.bind(this)));
-      this.cancelFunctions_.push(this.createEventsLinkIfNeeded_(
-          'Following events',
-          'Add all events that have been caused by the selected one(s), ' +
-              'connected by flow arrows or by call stack.',
-          eventSet,
-          function*(event) {
-            yield * getEventOutFlowEvents(event);
-            yield * getEventDescendents(event);
-            if (event.endSlice)
-              yield event.endSlice;
-          }.bind(this)));
-      this.cancelFunctions_.push(this.createEventsLinkIfNeeded_(
-          'All connected events',
-          'Add all events connected to the selected one(s) by flow arrows or ' +
-              'by call stack.',
-          eventSet,
-          function*(event) {
-            yield * getEventInFlowEvents(event);
-            yield * getEventOutFlowEvents(event);
-            yield * getEventAncestors(event);
-            yield * getEventDescendents(event);
-            if (event.startSlice)
-              yield event.startSlice;
-            if (event.endSlice)
-              yield event.endSlice;
-          }.bind(this)));
-    },
-
-    createEventsLinkIfNeeded_: function(title, tooltip, events, connectedFn) {
-      events = new tr.model.EventSet(events);
-      var eventsToProcess = new Set(events);
-      // for (var event of events)
-      //  eventsToProcess.add(event);
-      var wasChanged = false;
-      var task;
-      var isCanceled = false;
-      function addEventsUntilTimeout() {
-        if (isCanceled)
-          return;
-        // Let's grant ourselves a budget of 8 ms. If time runs out, then
-        // create another task to do the rest.
-        var timeout = window.performance.now() + 8;
-        // TODO(alexandermont): Don't check window.performance.now
-        // every iteration.
-        while (eventsToProcess.size > 0 &&
-            window.performance.now() <= timeout) {
-          // Get the next event.
-          var nextEvent = tr.b.getFirstElement(eventsToProcess);
-          eventsToProcess.delete(nextEvent);
-
-          // Add the connected events to the list.
-          for (var eventToAdd of connectedFn(nextEvent)) {
-            if (!events.contains(eventToAdd)) {
-              events.push(eventToAdd);
-              eventsToProcess.add(eventToAdd);
-              wasChanged = true;
-            }
-          }
-        }
-        if (eventsToProcess.size > 0) {
-          // There are still events to process, but we ran out of time. Post
-          // more work for later.
-            var newTask = new tr.b.Task(
-                addEventsUntilTimeout.bind(this), this);
-            task.after(newTask);
-            task = newTask;
-            return;
-        }
-        // Went through all events, add the link.
-        if (!wasChanged)
-          return;
-        this.eventGroups_.push({
-          type: title,
-          tooltip: tooltip,
-          selection: events
-        });
-        this.updateContents_();
-      };
-      function cancelTask() {
-        isCanceled = true;
-      }
-      task = new tr.b.Task(addEventsUntilTimeout.bind(this), this);
-      tr.b.Task.RunWhenIdle(task);
-      return cancelTask;
-    },
-
-    addOverlappingSamples_: function(eventSet) {
-      var samples = new tr.model.EventSet;
-      for (var slice of eventSet) {
-        if (!slice.parentContainer || !slice.parentContainer.samples)
-          continue;
-        var candidates = slice.parentContainer.samples;
-        var range = tr.b.Range.fromExplicitRange(
-            slice.start, slice.start + slice.duration);
-        var filteredSamples = range.filterArray(
-            candidates, function(value) {return value.start;});
-        for (var sample of filteredSamples)
-          samples.push(sample);
-      }
-      if (samples.length > 0) {
-        this.eventGroups_.push({
-          type: 'Overlapping samples',
-          tooltip: 'All samples overlapping the selected slice(s).',
-          selection: samples
-        });
-      }
-    },
->>>>>>> 60a9ee0b
+  addOverlappingSamples_: function(eventSet) {
+    var samples = new tr.model.EventSet;
+    for (var slice of eventSet) {
+      if (!slice.parentContainer || !slice.parentContainer.samples)
+        continue;
+      var candidates = slice.parentContainer.samples;
+      var range = tr.b.Range.fromExplicitRange(
+          slice.start, slice.start + slice.duration);
+      var filteredSamples = range.filterArray(
+          candidates, function(value) {return value.start;});
+      for (var sample of filteredSamples)
+        samples.push(sample);
+    }
+    if (samples.length > 0) {
+      this.eventGroups_.push({
+        type: 'Overlapping samples',
+        tooltip: 'All samples overlapping the selected slice(s).',
+        selection: samples
+      });
+    }
+  },
 
   addOverlappingSamples_: function(eventSet) {
     var samples = new tr.model.EventSet;
