--- conflicted
+++ resolved
@@ -124,8 +124,6 @@
   function causedFrame(event) {
     return event.associatedEvents.some(
         x => x.title === tr.model.helpers.IMPL_RENDERING_STATS);
-<<<<<<< HEAD
-=======
   }
 
   function getSortedFrameEventsByProcess(modelHelper) {
@@ -135,7 +133,6 @@
           tr.model.helpers.IMPL_FRAMETIME_TYPE, modelHelper.model.bounds);
     });
     return frameEventsByPid;
->>>>>>> 60a9ee0b
   }
 
   function getSortedInputEvents(modelHelper) {
