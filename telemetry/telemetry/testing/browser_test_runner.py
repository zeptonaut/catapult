# Copyright 2016 The Chromium Authors. All rights reserved.
# Use of this source code is governed by a BSD-style license that can be
# found in the LICENSE file.

import argparse
import inspect
import json
import re
import time
import unittest

from telemetry.core import discover
from telemetry.internal.browser import browser_options
from telemetry.internal.util import binary_manager
from telemetry.testing import options_for_unittests
from telemetry.testing import serially_executed_browser_test_case


def ProcessCommandLineOptions(test_class, project_config, args):
  options = browser_options.BrowserFinderOptions()
  options.browser_type = 'any'
  parser = options.CreateParser(test_class.__doc__)
  test_class.AddCommandlineArgs(parser)
  # Set the default chrome root variable. This is required for the
  # Android browser finder to function properly.
  parser.set_defaults(chrome_root=project_config.default_chrome_root)
  finder_options, positional_args = parser.parse_args(args)
  finder_options.positional_args = positional_args
  options_for_unittests.Push(finder_options)
  return finder_options


def _ValidateDistinctNames(browser_test_classes):
  names_to_test_classes = {}
  for cl in browser_test_classes:
    name = cl.Name()
    if name in names_to_test_classes:
      raise Exception('Test name %s is duplicated between %s and %s' % (
          name, repr(cl), repr(names_to_test_classes[name])))
    names_to_test_classes[name] = cl


def _GenerateTestMethod(based_method, args):
  return lambda self: based_method(self, *args)


_INVALID_TEST_NAME_RE = re.compile(r'[^a-zA-Z0-9_]')
def _ValidateTestMethodname(test_name):
  assert not bool(_INVALID_TEST_NAME_RE.search(test_name))


<<<<<<< HEAD
def TestRangeForShard(total_shards, shard_index, num_tests):
=======
def _TestRangeForShard(total_shards, shard_index, num_tests):
>>>>>>> 60a9ee0b
  """Returns a 2-tuple containing the start (inclusive) and ending
  (exclusive) indices of the tests that should be run, given that
  |num_tests| tests are split across |total_shards| shards, and that
  |shard_index| is currently being run.
  """
  assert num_tests >= 0
  assert total_shards >= 1
  assert shard_index >= 0 and shard_index < total_shards, (
    'shard_index (%d) must be >= 0 and < total_shards (%d)' %
    (shard_index, total_shards))
  if num_tests == 0:
    return (0, 0)
  floored_tests_per_shard = num_tests // total_shards
  remaining_tests = num_tests % total_shards
  if remaining_tests == 0:
    return (floored_tests_per_shard * shard_index,
            floored_tests_per_shard * (1 + shard_index))
  # More complicated. Some shards will run floored_tests_per_shard
  # tests, and some will run 1 + floored_tests_per_shard.
  num_earlier_shards_with_one_extra_test = min(remaining_tests, shard_index)
  num_earlier_shards_with_no_extra_tests = max(
    0, shard_index - num_earlier_shards_with_one_extra_test)
  num_earlier_tests = (
    num_earlier_shards_with_one_extra_test * (floored_tests_per_shard + 1) +
    num_earlier_shards_with_no_extra_tests * floored_tests_per_shard)
  tests_for_this_shard = floored_tests_per_shard
  if shard_index < remaining_tests:
    tests_for_this_shard += 1
  return (num_earlier_tests, num_earlier_tests + tests_for_this_shard)


<<<<<<< HEAD
_TEST_GENERATOR_PREFIX = 'GenerateTestCases_'

def LoadTests(test_class, finder_options, filter_regex_str,
              total_shards, shard_index):
  test_cases = []
  filter_regex = re.compile(filter_regex_str)
=======
def _MedianTestTime(test_times):
  times = test_times.values()
  times.sort()
  if len(times) == 0:
    return 0
  halfLen = len(times) / 2
  if len(times) % 2:
    return times[halfLen]
  else:
    return 0.5 * (times[halfLen - 1] + times[halfLen])


def _TestTime(test, test_times, default_test_time):
  return test_times.get(test.shortName()) or default_test_time


def _DebugShardDistributions(shards, test_times):
  for i, s in enumerate(shards):
    num_tests = len(s)
    if test_times:
      median = _MedianTestTime(test_times)
      shard_time = 0.0
      for t in s:
        shard_time += _TestTime(t, test_times, median)
      print 'shard %d: %d seconds (%d tests)' % (i, shard_time, num_tests)
    else:
      print 'shard %d: %d tests (unknown duration)' % (i, num_tests)


def _SplitShardsByTime(test_cases, total_shards, test_times,
                       debug_shard_distributions):
  median = _MedianTestTime(test_times)
  shards = []
  for i in xrange(total_shards):
    shards.append({'total_time': 0.0, 'tests': []})
  test_cases.sort(key=lambda t: _TestTime(t, test_times, median),
                  reverse=True)

  # The greedy algorithm has been empirically tested on the WebGL 2.0
  # conformance tests' times, and results in an essentially perfect
  # shard distribution of 530 seconds per shard. In the same scenario,
  # round-robin scheduling resulted in shard times spread between 502
  # and 592 seconds, and the current alphabetical sharding resulted in
  # shard times spread between 44 and 1591 seconds.

  # Greedy scheduling. O(m*n), where m is the number of shards and n
  # is the number of test cases.
  for t in test_cases:
    min_shard_index = 0
    min_shard_time = None
    for i in xrange(total_shards):
      if min_shard_time is None or shards[i]['total_time'] < min_shard_time:
        min_shard_index = i
        min_shard_time = shards[i]['total_time']
    shards[min_shard_index]['tests'].append(t)
    shards[min_shard_index]['total_time'] += _TestTime(t, test_times, median)

  res = [s['tests'] for s in shards]
  if debug_shard_distributions:
    _DebugShardDistributions(res, test_times)

  return res


_TEST_GENERATOR_PREFIX = 'GenerateTestCases_'

def _LoadTests(test_class, finder_options, filter_regex_str,
               filter_tests_after_sharding,
               total_shards, shard_index, test_times,
               debug_shard_distributions):
  test_cases = []
  real_regex = re.compile(filter_regex_str)
  noop_regex = re.compile('')
  if filter_tests_after_sharding:
    filter_regex = noop_regex
    post_filter_regex = real_regex
  else:
    filter_regex = real_regex
    post_filter_regex = noop_regex
>>>>>>> 60a9ee0b
  for name, method in inspect.getmembers(
      test_class, predicate=inspect.ismethod):
    if name.startswith('test'):
      # Do not allow method names starting with "test" in these
      # subclasses, to avoid collisions with Python's unit test runner.
      raise Exception('Name collision with Python\'s unittest runner: %s' %
                      name)
    elif name.startswith('Test') and filter_regex.search(name):
      # Pass these through for the time being. We may want to rethink
      # how they are handled in the future.
      test_cases.append(test_class(name))
    elif name.startswith(_TEST_GENERATOR_PREFIX):
      based_method_name = name[len(_TEST_GENERATOR_PREFIX):]
      assert hasattr(test_class, based_method_name), (
          '%s is specified but %s based method %s does not exist' %
          name, based_method_name)
      based_method = getattr(test_class, based_method_name)
      for generated_test_name, args in method(finder_options):
<<<<<<< HEAD
        ValidateTestMethodname(generated_test_name)
        if filter_regex.search(generated_test_name):
          setattr(test_class, generated_test_name, GenerateTestMethod(
              based_method, args))
          test_cases.append(test_class(generated_test_name))
  test_cases.sort(key=lambda t: t.id())
  test_range = TestRangeForShard(total_shards, shard_index, len(test_cases))
  return test_cases[test_range[0]:test_range[1]]
=======
        _ValidateTestMethodname(generated_test_name)
        if filter_regex.search(generated_test_name):
          setattr(test_class, generated_test_name, _GenerateTestMethod(
              based_method, args))
          test_cases.append(test_class(generated_test_name))
  if test_times:
    # Assign tests to shards.
    shards = _SplitShardsByTime(test_cases, total_shards, test_times,
                                debug_shard_distributions)
    return [t for t in shards[shard_index]
            if post_filter_regex.search(t.shortName())]
  else:
    test_cases.sort(key=lambda t: t.shortName())
    test_range = _TestRangeForShard(total_shards, shard_index, len(test_cases))
    if debug_shard_distributions:
      tmp_shards = []
      for i in xrange(total_shards):
        tmp_range = _TestRangeForShard(total_shards, i, len(test_cases))
        tmp_shards.append(test_cases[tmp_range[0]:tmp_range[1]])
      # Can edit the code to get 'test_times' passed in here for
      # debugging and comparison purposes.
      _DebugShardDistributions(tmp_shards, None)
    return [t for t in test_cases[test_range[0]:test_range[1]]
            if post_filter_regex.search(t.shortName())]
>>>>>>> 60a9ee0b


class TestRunOptions(object):
  def __init__(self):
    self.verbosity = 2


class BrowserTestResult(unittest.TextTestResult):
  def __init__(self, *args, **kwargs):
    super(BrowserTestResult, self).__init__(*args, **kwargs)
    self.successes = []
<<<<<<< HEAD
=======
    self.times = {}
    self._current_test_start_time = 0
>>>>>>> 60a9ee0b

  def addSuccess(self, test):
    super(BrowserTestResult, self).addSuccess(test)
    self.successes.append(test)

<<<<<<< HEAD
=======
  def startTest(self, test):
    super(BrowserTestResult, self).startTest(test)
    self._current_test_start_time = time.time()

  def stopTest(self, test):
    super(BrowserTestResult, self).stopTest(test)
    self.times[test.shortName()] = (time.time() - self._current_test_start_time)

>>>>>>> 60a9ee0b

def Run(project_config, test_run_options, args):
  binary_manager.InitDependencyManager(project_config.client_configs)
  parser = argparse.ArgumentParser(description='Run a browser test suite')
  parser.add_argument('test', type=str, help='Name of the test suite to run')
  parser.add_argument(
      '--write-abbreviated-json-results-to', metavar='FILENAME', action='store',
      help=('If specified, writes the full results to that path in json form.'))
  parser.add_argument('--test-filter', type=str, default='', action='store',
      help='Run only tests whose names match the given filter regexp.')
  parser.add_argument('--total-shards', default=1, type=int,
      help='Total number of shards being used for this test run. (The user of '
      'this script is responsible for spawning all of the shards.)')
  parser.add_argument('--shard-index', default=0, type=int,
      help='Shard index (0..total_shards-1) of this test run.')
<<<<<<< HEAD
=======
  parser.add_argument(
    '--filter-tests-after-sharding', default=False, action='store_true',
    help=('Apply the test filter after tests are split for sharding. Useful '
          'for reproducing bugs related to the order in which tests run.'))
  parser.add_argument(
      '--read-abbreviated-json-results-from', metavar='FILENAME',
      action='store', help=(
        'If specified, reads abbreviated results from that path in json form. '
        'The file format is that written by '
        '--write-abbreviated-json-results-to. This information is used to more '
        'evenly distribute tests among shards.'))
  parser.add_argument('--debug-shard-distributions',
      action='store_true', default=False,
      help='Print debugging information about the shards\' test distributions')

>>>>>>> 60a9ee0b
  option, extra_args = parser.parse_known_args(args)

  for start_dir in project_config.start_dirs:
    modules_to_classes = discover.DiscoverClasses(
        start_dir, project_config.top_level_dir,
        base_class=serially_executed_browser_test_case.
            SeriallyExecutedBrowserTestCase)
    browser_test_classes = modules_to_classes.values()

  _ValidateDistinctNames(browser_test_classes)

  test_class = None
  for cl in browser_test_classes:
    if cl.Name() == option.test:
      test_class = cl
      break

  if not test_class:
    print 'Cannot find test class with name matching %s' % option.test
    print 'Available tests: %s' % '\n'.join(
        cl.Name() for cl in browser_test_classes)
    return 1

  options = ProcessCommandLineOptions(test_class, project_config, extra_args)

  test_times = None
  if option.read_abbreviated_json_results_from:
    with open(option.read_abbreviated_json_results_from, 'r') as f:
      abbr_results = json.load(f)
      test_times = abbr_results.get('times')

  suite = unittest.TestSuite()
<<<<<<< HEAD
  for test in LoadTests(test_class, options, option.test_filter,
                        option.total_shards, option.shard_index):
=======
  for test in _LoadTests(test_class, options, option.test_filter,
                         option.filter_tests_after_sharding,
                         option.total_shards, option.shard_index,
                         test_times, option.debug_shard_distributions):
>>>>>>> 60a9ee0b
    suite.addTest(test)

  results = unittest.TextTestRunner(
      verbosity=test_run_options.verbosity,
      resultclass=BrowserTestResult).run(suite)
  if option.write_abbreviated_json_results_to:
    with open(option.write_abbreviated_json_results_to, 'w') as f:
<<<<<<< HEAD
      json_results = {'failures': [], 'successes': [], 'valid': True}
=======
      json_results = {'failures': [], 'successes': [],
                      'times': {}, 'valid': True}
>>>>>>> 60a9ee0b
      # Treat failures and errors identically in the JSON
      # output. Failures are those which cooperatively fail using
      # Python's unittest APIs; errors are those which abort the test
      # case early with an execption.
      failures = []
      failures.extend(results.failures)
      failures.extend(results.errors)
<<<<<<< HEAD
      failures.sort(key=lambda entry: entry[0].id())
      for (failed_test_case, _) in failures:
        json_results['failures'].append(failed_test_case.id())
      for passed_test_case in results.successes:
        json_results['successes'].append(passed_test_case.id())
=======
      failures.sort(key=lambda entry: entry[0].shortName())
      for (failed_test_case, _) in failures:
        json_results['failures'].append(failed_test_case.shortName())
      for passed_test_case in results.successes:
        json_results['successes'].append(passed_test_case.shortName())
      json_results['times'].update(results.times)
>>>>>>> 60a9ee0b
      json.dump(json_results, f)
  return len(results.failures + results.errors)<|MERGE_RESOLUTION|>--- conflicted
+++ resolved
@@ -49,11 +49,7 @@
   assert not bool(_INVALID_TEST_NAME_RE.search(test_name))
 
 
-<<<<<<< HEAD
-def TestRangeForShard(total_shards, shard_index, num_tests):
-=======
 def _TestRangeForShard(total_shards, shard_index, num_tests):
->>>>>>> 60a9ee0b
   """Returns a 2-tuple containing the start (inclusive) and ending
   (exclusive) indices of the tests that should be run, given that
   |num_tests| tests are split across |total_shards| shards, and that
@@ -85,14 +81,6 @@
   return (num_earlier_tests, num_earlier_tests + tests_for_this_shard)
 
 
-<<<<<<< HEAD
-_TEST_GENERATOR_PREFIX = 'GenerateTestCases_'
-
-def LoadTests(test_class, finder_options, filter_regex_str,
-              total_shards, shard_index):
-  test_cases = []
-  filter_regex = re.compile(filter_regex_str)
-=======
 def _MedianTestTime(test_times):
   times = test_times.values()
   times.sort()
@@ -172,7 +160,6 @@
   else:
     filter_regex = real_regex
     post_filter_regex = noop_regex
->>>>>>> 60a9ee0b
   for name, method in inspect.getmembers(
       test_class, predicate=inspect.ismethod):
     if name.startswith('test'):
@@ -191,16 +178,6 @@
           name, based_method_name)
       based_method = getattr(test_class, based_method_name)
       for generated_test_name, args in method(finder_options):
-<<<<<<< HEAD
-        ValidateTestMethodname(generated_test_name)
-        if filter_regex.search(generated_test_name):
-          setattr(test_class, generated_test_name, GenerateTestMethod(
-              based_method, args))
-          test_cases.append(test_class(generated_test_name))
-  test_cases.sort(key=lambda t: t.id())
-  test_range = TestRangeForShard(total_shards, shard_index, len(test_cases))
-  return test_cases[test_range[0]:test_range[1]]
-=======
         _ValidateTestMethodname(generated_test_name)
         if filter_regex.search(generated_test_name):
           setattr(test_class, generated_test_name, _GenerateTestMethod(
@@ -225,7 +202,6 @@
       _DebugShardDistributions(tmp_shards, None)
     return [t for t in test_cases[test_range[0]:test_range[1]]
             if post_filter_regex.search(t.shortName())]
->>>>>>> 60a9ee0b
 
 
 class TestRunOptions(object):
@@ -237,18 +213,13 @@
   def __init__(self, *args, **kwargs):
     super(BrowserTestResult, self).__init__(*args, **kwargs)
     self.successes = []
-<<<<<<< HEAD
-=======
     self.times = {}
     self._current_test_start_time = 0
->>>>>>> 60a9ee0b
 
   def addSuccess(self, test):
     super(BrowserTestResult, self).addSuccess(test)
     self.successes.append(test)
 
-<<<<<<< HEAD
-=======
   def startTest(self, test):
     super(BrowserTestResult, self).startTest(test)
     self._current_test_start_time = time.time()
@@ -257,7 +228,6 @@
     super(BrowserTestResult, self).stopTest(test)
     self.times[test.shortName()] = (time.time() - self._current_test_start_time)
 
->>>>>>> 60a9ee0b
 
 def Run(project_config, test_run_options, args):
   binary_manager.InitDependencyManager(project_config.client_configs)
@@ -273,8 +243,6 @@
       'this script is responsible for spawning all of the shards.)')
   parser.add_argument('--shard-index', default=0, type=int,
       help='Shard index (0..total_shards-1) of this test run.')
-<<<<<<< HEAD
-=======
   parser.add_argument(
     '--filter-tests-after-sharding', default=False, action='store_true',
     help=('Apply the test filter after tests are split for sharding. Useful '
@@ -290,7 +258,6 @@
       action='store_true', default=False,
       help='Print debugging information about the shards\' test distributions')
 
->>>>>>> 60a9ee0b
   option, extra_args = parser.parse_known_args(args)
 
   for start_dir in project_config.start_dirs:
@@ -323,15 +290,10 @@
       test_times = abbr_results.get('times')
 
   suite = unittest.TestSuite()
-<<<<<<< HEAD
-  for test in LoadTests(test_class, options, option.test_filter,
-                        option.total_shards, option.shard_index):
-=======
   for test in _LoadTests(test_class, options, option.test_filter,
                          option.filter_tests_after_sharding,
                          option.total_shards, option.shard_index,
                          test_times, option.debug_shard_distributions):
->>>>>>> 60a9ee0b
     suite.addTest(test)
 
   results = unittest.TextTestRunner(
@@ -339,12 +301,8 @@
       resultclass=BrowserTestResult).run(suite)
   if option.write_abbreviated_json_results_to:
     with open(option.write_abbreviated_json_results_to, 'w') as f:
-<<<<<<< HEAD
-      json_results = {'failures': [], 'successes': [], 'valid': True}
-=======
       json_results = {'failures': [], 'successes': [],
                       'times': {}, 'valid': True}
->>>>>>> 60a9ee0b
       # Treat failures and errors identically in the JSON
       # output. Failures are those which cooperatively fail using
       # Python's unittest APIs; errors are those which abort the test
@@ -352,19 +310,11 @@
       failures = []
       failures.extend(results.failures)
       failures.extend(results.errors)
-<<<<<<< HEAD
-      failures.sort(key=lambda entry: entry[0].id())
-      for (failed_test_case, _) in failures:
-        json_results['failures'].append(failed_test_case.id())
-      for passed_test_case in results.successes:
-        json_results['successes'].append(passed_test_case.id())
-=======
       failures.sort(key=lambda entry: entry[0].shortName())
       for (failed_test_case, _) in failures:
         json_results['failures'].append(failed_test_case.shortName())
       for passed_test_case in results.successes:
         json_results['successes'].append(passed_test_case.shortName())
       json_results['times'].update(results.times)
->>>>>>> 60a9ee0b
       json.dump(json_results, f)
   return len(results.failures + results.errors)