# Copyright 2013 The Chromium Authors. All rights reserved.
# Use of this source code is governed by a BSD-style license that can be
# found in the LICENSE file.
import uuid
import sys

from catapult_base import cloud_storage  # pylint: disable=import-error

from telemetry import decorators
from telemetry.internal.backends import app_backend
from telemetry.internal.browser import web_contents
from telemetry.internal.platform import profiling_controller_backend


class ExtensionsNotSupportedException(Exception):
  pass


class BrowserBackend(app_backend.AppBackend):
  """A base class for browser backends."""

  def __init__(self, platform_backend, supports_extensions, browser_options,
               tab_list_backend):
    assert browser_options.browser_type
    super(BrowserBackend, self).__init__(
        browser_options.browser_type, platform_backend)
    self._supports_extensions = supports_extensions
    self.browser_options = browser_options
    self._tab_list_backend_class = tab_list_backend
    self._profiling_controller_backend = (
        profiling_controller_backend.ProfilingControllerBackend(
          platform_backend, self))

  def SetBrowser(self, browser):
    super(BrowserBackend, self).SetApp(app=browser)

  @property
  def log_file_path(self):
    # Specific browser backend is responsible for overriding this properly.
    raise NotImplementedError

  def GetLogFileContents(self):
<<<<<<< HEAD
=======
    if not self.log_file_path:
      return 'No log file'
>>>>>>> 60a9ee0b
    with file(self.log_file_path) as f:
      return f.read()

  def UploadLogsToCloudStorage(self):
    """ Uploading log files produce by this browser instance to cloud storage.

    Check supports_uploading_logs before calling this method.
    """
    assert self.supports_uploading_logs
    remote_path = (self.browser_options.logs_cloud_remote_path or
                   'log_%s' % uuid.uuid4())
    cloud_url = cloud_storage.Insert(
        bucket=self.browser_options.logs_cloud_bucket,
        remote_path=remote_path,
        local_path=self.log_file_path)
    sys.stderr.write('Uploading browser log to %s\n' % cloud_url)

  @property
  def browser(self):
    return self.app

  @property
  def profiling_controller_backend(self):
    return self._profiling_controller_backend

  @property
  def browser_type(self):
    return self.app_type

  @property
  def supports_uploading_logs(self):
    # Specific browser backend is responsible for overriding this properly.
    return False

  @property
  def supports_extensions(self):
    """True if this browser backend supports extensions."""
    return self._supports_extensions

  @property
  def supports_tab_control(self):
    raise NotImplementedError()

  @property
  @decorators.Cache
  def tab_list_backend(self):
    return self._tab_list_backend_class(self)

  @property
  def supports_tracing(self):
    raise NotImplementedError()

  @property
  def supports_system_info(self):
    return False

  def StartTracing(self, trace_options,
                   timeout=web_contents.DEFAULT_WEB_CONTENTS_TIMEOUT):
    raise NotImplementedError()

  def StopTracing(self, trace_data_builder):
    raise NotImplementedError()

  def Start(self):
    raise NotImplementedError()

  def IsBrowserRunning(self):
    raise NotImplementedError()

  def IsAppRunning(self):
    return self.IsBrowserRunning()

  def GetStandardOutput(self):
    raise NotImplementedError()

  def GetStackTrace(self):
    raise NotImplementedError()

  def GetMostRecentMinidumpPath(self):
    raise NotImplementedError()

  def GetAllMinidumpPaths(self):
    raise NotImplementedError()

  def GetAllUnsymbolizedMinidumpPaths(self):
    raise NotImplementedError()

  def SymbolizeMinidump(self, minidump_path):
    raise NotImplementedError()

  def GetSystemInfo(self):
    raise NotImplementedError()

  @property
  def supports_memory_dumping(self):
    return False

  def DumpMemory(self, timeout=web_contents.DEFAULT_WEB_CONTENTS_TIMEOUT):
    raise NotImplementedError()

  @property
  def supports_overriding_memory_pressure_notifications(self):
    return False

  def SetMemoryPressureNotificationsSuppressed(
      self, suppressed, timeout=web_contents.DEFAULT_WEB_CONTENTS_TIMEOUT):
    raise NotImplementedError()

  def SimulateMemoryPressureNotification(
      self, pressure_level, timeout=web_contents.DEFAULT_WEB_CONTENTS_TIMEOUT):
    raise NotImplementedError()

  @property
  def supports_cpu_metrics(self):
    raise NotImplementedError()

  @property
  def supports_memory_metrics(self):
    raise NotImplementedError()

  @property
  def supports_power_metrics(self):
    raise NotImplementedError()<|MERGE_RESOLUTION|>--- conflicted
+++ resolved
@@ -40,11 +40,8 @@
     raise NotImplementedError
 
   def GetLogFileContents(self):
-<<<<<<< HEAD
-=======
     if not self.log_file_path:
       return 'No log file'
->>>>>>> 60a9ee0b
     with file(self.log_file_path) as f:
       return f.read()
 
