--- conflicted
+++ resolved
@@ -17,12 +17,8 @@
   function v8AndMemoryMetrics(values, model) {
     tr.metrics.v8.executionMetric(values, model);
     tr.metrics.v8.gcMetric(values, model);
-<<<<<<< HEAD
-    tr.metrics.sh.memoryMetric(values, model);
-=======
     tr.metrics.sh.memoryMetric(values, model,
         {rangeOfInterest: tr.metrics.v8.utils.rangeForMemoryDumps(model)});
->>>>>>> 60a9ee0b
   }
 
   tr.metrics.MetricRegistry.register(v8AndMemoryMetrics);
