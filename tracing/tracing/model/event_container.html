--- conflicted
+++ resolved
@@ -73,74 +73,15 @@
 
 
     /**
-<<<<<<< HEAD
-     * Iterates over all child events.
-     */
-    iterateAllEventsInThisContainer: function(eventTypePredicate,
-                                              callback, opt_this) {
-      // TODO(alexandermont): We need this.childEvents() to take an
-      // eventTypePredicate because it doesn't look possible to directly get the
-      // type object from an object, so we have to do the filtering before
-      // the iteration. Probably it would be better if we find a workaround
-      // for this.
-      for (var event of this.childEvents(eventTypePredicate, opt_this))
-        callback.call(opt_this, event);
-=======
     * Returns an iterable of all child events.
     */
     childEvents: function*() {
->>>>>>> 60a9ee0b
     },
 
     /**
      * Returns an iterable of all events in this and descendant
      * event containers.
      */
-<<<<<<< HEAD
-    iterateAllChildEventContainers: function(callback, opt_this) {
-      for (var container of this.childEventContainers())
-        callback.call(opt_this, container);
-    },
-
-    /**
-     * Iterates over all events in this container and in descendant
-     * event containers.
-     */
-    iterateAllEvents: function(callback, opt_this) {
-      // If new-style iteration has been implemented for this container, use
-      // it for iterateAllEvents.
-      if (this.childEvents && this.childEventContainers) {
-        for (var event of this.childEvents(x => true, opt_this))
-          callback.call(opt_this, event);
-        for (var container of this.childEventContainers())
-          container.iterateAllEvents(callback, opt_this);
-      } else {
-        // Otherwise, just do it the old way.
-        this.iterateAllEventContainers(function(ec) {
-          ec.iterateAllEventsInThisContainer(x => true, callback, opt_this);
-        });
-      }
-    },
-
-    /**
-     * Iterates over this container and all descendant containers.
-     */
-    iterateAllEventContainers: function(callback, opt_this) {
-      // If new-style iteration has been implemented for this container, use
-      // it for iterateAllEventContainers.
-      if (this.childEvents && this.childEventContainers) {
-        callback.call(opt_this, this);
-        for (var container of this.childEventContainers())
-          container.iterateAllEventContainers(callback, opt_this);
-      } else {
-        // Otherwise, just do it the old way.
-        function visit(ec) {
-          callback.call(opt_this, ec);
-          ec.iterateAllChildEventContainers(visit);
-        }
-        visit(this);
-      }
-=======
     getDescendantEvents: function*() {
       yield * this.childEvents();
       for (var container of this.childEventContainers())
@@ -160,7 +101,6 @@
       yield this;
       for (var container of this.childEventContainers())
         yield * container.getDescendantEventContainers();
->>>>>>> 60a9ee0b
     },
 
     /**
