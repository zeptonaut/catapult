<!DOCTYPE html>
<!--
Copyright (c) 2013 The Chromium Authors. All rights reserved.
Use of this source code is governed by a BSD-style license that can be
found in the LICENSE file.
-->

<link rel="import" href="/tracing/base/range.html">
<link rel="import" href="/tracing/model/counter.html">
<link rel="import" href="/tracing/model/cpu_slice.html">
<link rel="import" href="/tracing/model/process_base.html">
<link rel="import" href="/tracing/model/thread_time_slice.html">

<script>
'use strict';

/**
 * @fileoverview Provides the Cpu class.
 */
tr.exportTo('tr.model', function() {

  var ColorScheme = tr.b.ColorScheme;
  var Counter = tr.model.Counter;
  var CpuSlice = tr.model.CpuSlice;
  var Slice = tr.model.Slice;

  /**
   * The Cpu represents a Cpu from the kernel's point of view.
   * @constructor
   */
  function Cpu(kernel, number) {
    if (kernel === undefined || number === undefined)
      throw new Error('Missing arguments');
    this.kernel = kernel;
    this.cpuNumber = number;
    this.slices = [];
    this.counters = {};
    this.bounds_ = new tr.b.Range();
    this.samples_ = undefined; // Set during createSubSlices

    // Start timestamp of the last active thread.
    this.lastActiveTimestamp_ = undefined;

    // Identifier of the last active thread. On Linux, it's a pid while on
    // Windows it's a thread id.
    this.lastActiveThread_ = undefined;

    // Name and arguments of the last active thread.
    this.lastActiveName_ = undefined;
    this.lastActiveArgs_ = undefined;
  };

  Cpu.prototype = {
<<<<<<< HEAD
    __proto__: tr.model.ProcessBase.prototype,
=======
    __proto__: tr.model.EventContainer.prototype,
>>>>>>> 60a9ee0b

    get samples() {
      return this.samples_;
    },

    get userFriendlyName() {
      return 'CPU ' + this.cpuNumber;
    },

    findTopmostSlicesInThisContainer: function*(eventPredicate, opt_this) {
      // All CpuSlices are toplevel since CpuSlices do not nest.
      for (var s of slices) {
        yield * s.findTopmostSlicesRelativeToThisSlice(
            eventPredicate, opt_this);
      }
    },

<<<<<<< HEAD
    childEvents: function*(eventTypePredicate, opt_this) {
      if (eventTypePredicate.call(opt_this, tr.model.CpuSlice))
        yield * this.slices;

      if (this.samples_) {
        if (eventTypePredicate.call(opt_this, tr.model.Sample))
          yield * this.samples_;
      }
=======
    childEvents: function*() {
      yield * this.slices;

      if (this.samples_)
        yield * this.samples_;
>>>>>>> 60a9ee0b
    },

    childEventContainers: function*() {
      yield * tr.b.dictionaryValues(this.counters);
    },

    /**
     * @return {Counter} The counter on this CPU with the given category/name
     * combination, creating it if it doesn't exist.
     */
    getOrCreateCounter: function(cat, name) {
      var id = cat + '.' + name;
      if (!this.counters[id])
        this.counters[id] = new Counter(this, id, cat, name);
      return this.counters[id];
    },

    /**
     * @return {Counter} the counter on this CPU with the given category/name
     * combination, or undefined if it doesn't exist.
     */
    getCounter: function(cat, name) {
      var id = cat + '.' + name;
      if (!this.counters[id])
        return undefined;
      return this.counters[id];
    },

    /**
     * Shifts all the timestamps inside this CPU forward by the amount
     * specified.
     */
    shiftTimestampsForward: function(amount) {
      for (var sI = 0; sI < this.slices.length; sI++)
        this.slices[sI].start = (this.slices[sI].start + amount);
      for (var id in this.counters)
        this.counters[id].shiftTimestampsForward(amount);
    },

    /**
     * Updates the range based on the current slices attached to the cpu.
     */
    updateBounds: function() {
      this.bounds_.reset();
      if (this.slices.length) {
        this.bounds_.addValue(this.slices[0].start);
        this.bounds_.addValue(this.slices[this.slices.length - 1].end);
      }
      for (var id in this.counters) {
        this.counters[id].updateBounds();
        this.bounds_.addRange(this.counters[id].bounds);
      }
      if (this.samples_ && this.samples_.length) {
        this.bounds_.addValue(this.samples_[0].start);
        this.bounds_.addValue(
            this.samples_[this.samples_.length - 1].end);
      }
    },

    createSubSlices: function() {
      this.samples_ = this.kernel.model.samples.filter(function(sample) {
        return sample.cpu == this;
      }, this);
    },

    addCategoriesToDict: function(categoriesDict) {
      for (var i = 0; i < this.slices.length; i++)
        categoriesDict[this.slices[i].category] = true;
      for (var id in this.counters)
        categoriesDict[this.counters[id].category] = true;
      for (var i = 0; i < this.samples_.length; i++)
        categoriesDict[this.samples_[i].category] = true;
    },



    /*
     * Returns the index of the slice in the CPU's slices, or undefined.
     */
    indexOf: function(cpuSlice) {
      var i = tr.b.findLowIndexInSortedArray(
          this.slices,
          function(slice) { return slice.start; },
          cpuSlice.start);
      if (this.slices[i] !== cpuSlice)
        return undefined;
      return i;
    },

    /**
     * Closes the thread running on the CPU. |end_timestamp| is the timestamp
     * at which the thread was unscheduled. |args| is merged with the arguments
     * specified when the thread was initially scheduled.
     */
    closeActiveThread: function(end_timestamp, args) {
      // Don't generate a slice if the last active thread is the idle task.
      if (this.lastActiveThread_ == undefined || this.lastActiveThread_ == 0)
        return;

      if (end_timestamp < this.lastActiveTimestamp_) {
        throw new Error('The end timestamp of a thread running on CPU ' +
                        this.cpuNumber + ' is before its start timestamp.');
      }

      // Merge |args| with |this.lastActiveArgs_|. If a key is in both
      // dictionaries, the value from |args| is used.
      for (var key in args) {
        this.lastActiveArgs_[key] = args[key];
      }

      var duration = end_timestamp - this.lastActiveTimestamp_;
      var slice = new tr.model.CpuSlice(
          '', this.lastActiveName_,
          ColorScheme.getColorIdForGeneralPurposeString(this.lastActiveName_),
          this.lastActiveTimestamp_,
          this.lastActiveArgs_,
          duration);
      slice.cpu = this;
      this.slices.push(slice);

      // Clear the last state.
      this.lastActiveTimestamp_ = undefined;
      this.lastActiveThread_ = undefined;
      this.lastActiveName_ = undefined;
      this.lastActiveArgs_ = undefined;
    },

    switchActiveThread: function(timestamp, old_thread_args, new_thread_id,
                                 new_thread_name, new_thread_args) {
      // Close the previous active thread and generate a slice.
      this.closeActiveThread(timestamp, old_thread_args);

      // Keep track of the new thread.
      this.lastActiveTimestamp_ = timestamp;
      this.lastActiveThread_ = new_thread_id;
      this.lastActiveName_ = new_thread_name;
      this.lastActiveArgs_ = new_thread_args;
    },

    /**
     * Returns the frequency statistics for this CPU;
     * the returned object contains the frequencies as keys,
     * and the duration at this frequency in milliseconds as the value,
     * for the range that was specified.
     */
    getFreqStatsForRange: function(range) {
      var stats = {};

      function addStatsForFreq(freqSample, index) {
        // Counters don't have an explicit end or duration;
        // calculate the end by looking at the starting point
        // of the next value in the series, or if that doesn't
        // exist, assume this frequency is held until the end.
        var freqEnd = (index < freqSample.series_.length - 1) ?
            freqSample.series_.samples_[index + 1].timestamp : range.max;

        var freqRange = tr.b.Range.fromExplicitRange(freqSample.timestamp,
            freqEnd);
        var intersection = freqRange.findIntersection(range);
        if (!(freqSample.value in stats))
          stats[freqSample.value] = 0;
        stats[freqSample.value] += intersection.duration;
      }

      var freqCounter = this.getCounter('', 'Clock Frequency');
      if (freqCounter !== undefined) {
        var freqSeries = freqCounter.getSeries(0);
        if (!freqSeries)
          return;

        tr.b.iterateOverIntersectingIntervals(freqSeries.samples_,
            function(x) { return x.timestamp; },
            function(x, index) { return index < freqSeries.length - 1 ?
                                     freqSeries.samples_[index + 1].timestamp :
                                     range.max; },
            range.min,
            range.max,
            addStatsForFreq);
      }

      return stats;
    }
  };

  /**
   * Comparison between processes that orders by cpuNumber.
   */
  Cpu.compare = function(x, y) {
    return x.cpuNumber - y.cpuNumber;
  };


  return {
    Cpu: Cpu
  };
});
</script><|MERGE_RESOLUTION|>--- conflicted
+++ resolved
@@ -51,11 +51,7 @@
   };
 
   Cpu.prototype = {
-<<<<<<< HEAD
-    __proto__: tr.model.ProcessBase.prototype,
-=======
     __proto__: tr.model.EventContainer.prototype,
->>>>>>> 60a9ee0b
 
     get samples() {
       return this.samples_;
@@ -73,22 +69,11 @@
       }
     },
 
-<<<<<<< HEAD
-    childEvents: function*(eventTypePredicate, opt_this) {
-      if (eventTypePredicate.call(opt_this, tr.model.CpuSlice))
-        yield * this.slices;
-
-      if (this.samples_) {
-        if (eventTypePredicate.call(opt_this, tr.model.Sample))
-          yield * this.samples_;
-      }
-=======
     childEvents: function*() {
       yield * this.slices;
 
       if (this.samples_)
         yield * this.samples_;
->>>>>>> 60a9ee0b
     },
 
     childEventContainers: function*() {
