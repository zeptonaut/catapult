--- conflicted
+++ resolved
@@ -41,10 +41,6 @@
       'V8.GCIncrementalMarking': 'v8-gc-incremental-step',
       'V8.GCIncrementalMarkingFinalize': 'v8-gc-incremental-finalize',
       'V8.GCIncrementalMarkingStart': 'v8-gc-incremental-start',
-<<<<<<< HEAD
-      'V8.GCLowMemoryNotification': 'v8-gc-low-memory-mark-compactor',
-=======
->>>>>>> 60a9ee0b
       'V8.GCPhantomHandleProcessingCallback' : 'v8-gc-phantom-handle-callback',
       'V8.GCScavenger': 'v8-gc-scavenger'
   };
@@ -130,8 +126,6 @@
   }
 
   /**
-<<<<<<< HEAD
-=======
    * Filters events using the |filterCallback|, then groups events by the user
    * the name computed using the |nameCallback|, and then invokes
    * the |processCallback| with the grouped events.
@@ -155,7 +149,6 @@
   }
 
   /**
->>>>>>> 60a9ee0b
   * Given a list of intervals, returns a new list with all overalapping
   * intervals merged into a single interval.
   */
@@ -280,8 +273,6 @@
       }
     }
     return mu;
-<<<<<<< HEAD
-=======
   }
 
   function hasV8Stats(globalMemoryDump) {
@@ -299,7 +290,6 @@
     if (startOfFirstDumpWithV8 === Infinity)
       return new tr.b.Range(); // Empty range.
     return tr.b.Range.fromExplicitRange(startOfFirstDumpWithV8, Infinity);
->>>>>>> 60a9ee0b
   }
 
   return {
@@ -309,13 +299,6 @@
     isGarbageCollectionEvent: isGarbageCollectionEvent,
     isIdleTask: isIdleTask,
     isLowMemoryEvent: isLowMemoryEvent,
-<<<<<<< HEAD
-    isV8ExecuteEvent: isV8ExecuteEvent,
-    isTopV8ExecuteEvent: isTopV8ExecuteEvent,
-    isGarbageCollectionEvent: isGarbageCollectionEvent,
-    isTopGarbageCollectionEvent: isTopGarbageCollectionEvent,
-=======
->>>>>>> 60a9ee0b
     isSubGarbageCollectionEvent: isSubGarbageCollectionEvent,
     isTopGarbageCollectionEvent: isTopGarbageCollectionEvent,
     isTopV8ExecuteEvent: isTopV8ExecuteEvent,
@@ -323,14 +306,8 @@
     mutatorUtilization: mutatorUtilization,
     subGarbageCollectionEventName: subGarbageCollectionEventName,
     topGarbageCollectionEventName: topGarbageCollectionEventName,
-<<<<<<< HEAD
-    subGarbageCollectionEventName: subGarbageCollectionEventName,
-    unionOfIntervals: unionOfIntervals,
-    mutatorUtilization: mutatorUtilization
-=======
     rangeForMemoryDumps: rangeForMemoryDumps,
     unionOfIntervals: unionOfIntervals
->>>>>>> 60a9ee0b
   };
 });
 </script>