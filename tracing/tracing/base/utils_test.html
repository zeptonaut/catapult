<!DOCTYPE html>
<!--
Copyright (c) 2014 The Chromium Authors. All rights reserved.
Use of this source code is governed by a BSD-style license that can be
found in the LICENSE file.
-->
<link rel="import" href="/tracing/base/utils.html">

<script>
'use strict';

tr.b.unittest.testSuite(function() {
  test('getUsingPath', function() {
    var z = tr.b.getUsingPath('x.y.z', {'x': {'y': {'z': 3}}});
    assert.equal(z, 3);

    var w = tr.b.getUsingPath('x.w', {'x': {'y': {'z': 3}}});
    assert.isUndefined(w);
  });

  test('testExceptionNaming', function() {
    var err = new Error('asdf');
    err.name = 'MyError';

    var ex = tr.b.normalizeException(err);
    assert.equal(ex.typeName, 'MyError');
  });
<<<<<<< HEAD
=======

  test('formatDate', function() {
    assert.strictEqual(tr.b.formatDate(new Date(0)), '1970-01-01 00:00:00');
  });
>>>>>>> 60a9ee0b
});
</script><|MERGE_RESOLUTION|>--- conflicted
+++ resolved
@@ -25,12 +25,9 @@
     var ex = tr.b.normalizeException(err);
     assert.equal(ex.typeName, 'MyError');
   });
-<<<<<<< HEAD
-=======
 
   test('formatDate', function() {
     assert.strictEqual(tr.b.formatDate(new Date(0)), '1970-01-01 00:00:00');
   });
->>>>>>> 60a9ee0b
 });
 </script>