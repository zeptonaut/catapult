--- conflicted
+++ resolved
@@ -44,31 +44,18 @@
     self.assertEqual(1997, self.action_runner.EvaluateJavaScript('valueToTest'))
 
   def TestAndroidUI(self):
-<<<<<<< HEAD
-    if self._platform.GetOSName() != 'android':
-=======
     if self.platform.GetOSName() != 'android':
->>>>>>> 60a9ee0b
       self.skipTest('The test is for android only')
     url = self.UrlOfStaticFilePath('page_with_clickables.html')
     # Nativgate to page_with_clickables.html
     self.action_runner.Navigate(url)
     # Click on history
-<<<<<<< HEAD
-    self._platform.system_ui.WaitForUiNode(
-        resource_id='com.google.android.apps.chrome:id/menu_button')
-    self._platform.system_ui.GetUiNode(
-        resource_id='com.google.android.apps.chrome:id/menu_button').Tap()
-    self._platform.system_ui.WaitForUiNode(content_desc='History')
-    self._platform.system_ui.GetUiNode(content_desc='History').Tap()
-=======
     self.platform.system_ui.WaitForUiNode(
         resource_id='com.google.android.apps.chrome:id/menu_button')
     self.platform.system_ui.GetUiNode(
         resource_id='com.google.android.apps.chrome:id/menu_button').Tap()
     self.platform.system_ui.WaitForUiNode(content_desc='History')
     self.platform.system_ui.GetUiNode(content_desc='History').Tap()
->>>>>>> 60a9ee0b
     # Click on the first entry of the history (page_with_clickables.html)
     self.action_runner.WaitForElement('#id-0')
     self.action_runner.ClickElement('#id-0')
