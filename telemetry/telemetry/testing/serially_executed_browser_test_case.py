--- conflicted
+++ resolved
@@ -30,24 +30,6 @@
   @classmethod
   def setUpClass(cls):
     cls._finder_options = options_for_unittests.GetCopy()
-<<<<<<< HEAD
-    cls._platform = None
-    cls._browser = None
-    cls.platform = None
-    cls.browser = None
-
-  @classmethod
-  def StartBrowser(cls, options):
-    assert not cls.browser, 'Browser is started. Must close it first'
-    browser_to_create = browser_finder.FindBrowser(options)
-    cls.browser = browser_to_create.Create(options)
-    cls._browser = cls.browser
-    if not cls.platform:
-      cls.platform = cls.browser.platform
-      cls._platform = cls.platform
-    else:
-      assert cls.platform == cls.browser.platform, (
-=======
     cls.platform = None
     cls.browser = None
     cls._browser_to_create = None
@@ -66,7 +48,6 @@
       cls.platform = cls._browser_to_create.platform
     else:
       assert cls.platform == cls._browser_to_create.platform, (
->>>>>>> 60a9ee0b
           'All browser launches within same test suite must use browsers on '
           'the same platform')
 
@@ -106,10 +87,6 @@
     assert cls.browser, 'Browser is not started'
     cls.browser.Close()
     cls.browser = None
-<<<<<<< HEAD
-    cls._browser = None
-=======
->>>>>>> 60a9ee0b
 
   @classmethod
   def tearDownClass(cls):
