--- conflicted
+++ resolved
@@ -14,28 +14,16 @@
   var ClockDomainId = {
     BATTOR: 'BATTOR',
 
-<<<<<<< HEAD
-    // System-specific clocks
-    LINUX_CLOCK_MONOTONIC, 'LINUX_CLOCK_MONOTONIC',
-    LINUX_FTRACE_GLOBAL, 'LINUX_FTRACE_GLOBAL'
-
-    // TODO(charliea): Add clock domains for the other Chrome TimeTicks
-    // sources.
-
-    // NOTE: Exists for backwards compatibility with the old clock sync
-    // mechanism, which had no concept of named time domains.
-    TRACE_EVENT_IMPORTER: 'trace_event_importer'
-=======
     // NOTE: Exists for backwards compatibility with old Chrome traces which
     // didn't explicitly specify the clock being used.
     UNKNOWN_CHROME_LEGACY: 'UNKNOWN_CHROME_LEGACY',
 
     LINUX_CLOCK_MONOTONIC: 'LINUX_CLOCK_MONOTONIC',
+    LINUX_FTRACE_GLOBAL: 'LINUX_FTRACE_GLOBAL'
     MAC_MACH_ABSOLUTE_TIME: 'MAC_MACH_ABSOLUTE_TIME',
     WIN_ROLLOVER_PROTECTED_TIME_GET_TIME:
         'WIN_ROLLOVER_PROTECTED_TIME_GET_TIME',
     WIN_QPC: 'WIN_QPC'
->>>>>>> 06f7bd6b
   };
 
   // The number of milliseconds above which the BattOr sync is no longer
