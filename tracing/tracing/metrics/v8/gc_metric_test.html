<!DOCTYPE html>
<!--
Copyright 2016 The Chromium Authors. All rights reserved.
Use of this source code is governed by a BSD-style license that can be
found in the LICENSE file.
-->

<link rel="import" href="/tracing/core/test_utils.html">
<link rel="import" href="/tracing/extras/importer/trace_event_importer.html">
<link rel="import" href="/tracing/metrics/v8/gc_metric.html">
<link rel="import" href="/tracing/model/slice_group.html">
<link rel="import" href="/tracing/value/value_set.html">

<script>
'use strict';

tr.b.unittest.testSuite(function() {

  function createModel(start, end, slices) {
    var opts = {
      customizeModelCallback: function(model) {
        var process = model.getOrCreateProcess(1);
        var thread = process.getOrCreateThread(2);
        var group = thread.sliceGroup;
        slices.forEach(function(slice) {
          group.pushSlice(tr.c.TestUtils.newSliceEx(slice));
        });
        group.createSubSlices();
      }
    };
    var model = tr.c.TestUtils.newModelWithEvents([], opts);
    return model;
  }

  function constructName(name, suffix) {
    return name + '_' + suffix;
  }

  function run(slices) {
    var values = new tr.v.ValueSet();
    var startTime = slices.reduce((acc, slice) => (Math.min(acc, slice.start)));
    var endTime = slices.reduce((acc, slice) => (Math.max(acc, slice.end)));
    var model = createModel(startTime - 1, endTime + 1, slices);
    tr.metrics.v8.gcMetric(values, model);
    var result = {};
    values.valueDicts.forEach(function(value) {
      result[value.name] = value.numeric.value;
    });
    return result;
  }

  test('topEvents', function() {
    var events = {
      'V8.GCCompactor': 'v8-gc-full-mark-compactor',
      'V8.GCFinalizeMC': 'v8-gc-latency-mark-compactor',
      'V8.GCFinalizeMCReduceMemory': 'v8-gc-memory-mark-compactor',
      'V8.GCIncrementalMarking': 'v8-gc-incremental-step',
      'V8.GCIncrementalMarkingFinalize': 'v8-gc-incremental-finalize',
      'V8.GCIncrementalMarkingStart': 'v8-gc-incremental-start',
      'V8.GCPhantomHandleProcessingCallback' : 'v8-gc-phantom-handle-callback',
      'V8.GCScavenger': 'v8-gc-scavenger'
    };
    tr.b.iterItems(events, function(timelineName, telemetryName) {
      var slices = [
        {
          title: timelineName, args: {}, start: 100, end: 200,
          cpuStart: 100, cpuEnd: 200
        }
      ];
      var actual = run(slices);
      var expected = {
        sum: 100,
        count: 1,
        avg: 100,
        max: 100,
        idle_deadline_overrun_sum: 0,
        idle_deadline_overrun_avg: 0,
        idle_deadline_overrun_max: 0,
        outside_idle_sum: 100,
        outside_idle_avg: 100,
        outside_idle_max: 100,
        percentage_idle: 0
      };
      tr.b.iterItems(expected, function(key, value) {
        var name = constructName(telemetryName, key);
        assert.equal(name + ':' + actual[name], name + ':' + value);
      });
      assert.closeTo(actual[constructName(telemetryName, 'pct_090')], 100, 1);
    });
  });

  test('idleTimes', function() {
    var values = new tr.v.ValueSet();
    var slices = [
      {
        title: 'SingleThreadIdleTaskRunner::RunTask',
        args: {'allotted_time_ms' : 100}, start: 100, end: 200,
        cpuStart: 100, cpuEnd: 200
      },
      {
        title: 'V8.GCFinalizeMC', args: {}, start: 110, end: 190,
        cpuStart: 110, cpuEnd: 190
      }
    ];
    var actual = run(slices);
    var expected = {
      sum: 80,
      count: 1,
      avg: 80,
      max: 80,
      idle_deadline_overrun_sum: 0,
      idle_deadline_overrun_avg: 0,
      idle_deadline_overrun_max: 0,
      outside_idle_sum: 0,
      outside_idle_avg: 0,
      outside_idle_max: 0,
      percentage_idle: 100
    };
    tr.b.iterItems(expected, function(key, value) {
      var name = constructName('v8-gc-latency-mark-compactor', key);
      assert.equal(name + ':' + actual[name], name + ':' + value);
    });
  });

  test('idleTimeOverrun', function() {
    var values = new tr.v.ValueSet();
    var slices = [
      {
        title: 'SingleThreadIdleTaskRunner::RunTask',
        args: {'allotted_time_ms' : 10}, start: 100, end: 200,
        cpuStart: 100, cpuEnd: 200
      },
      {
        title: 'V8.GCFinalizeMC', args: {}, start: 110, end: 190,
        cpuStart: 110, cpuEnd: 190
      }
    ];
    var actual = run(slices);
    var expected = {
      sum: 80,
      count: 1,
      avg: 80,
      max: 80,
      idle_deadline_overrun_sum: 70,
      idle_deadline_overrun_avg: 70,
      idle_deadline_overrun_max: 70,
      outside_idle_sum: 70,
      outside_idle_avg: 70,
      outside_idle_max: 70,
      percentage_idle: 100 / 8
    };
    tr.b.iterItems(expected, function(key, value) {
      var name = constructName('v8-gc-latency-mark-compactor', key);
      assert.equal(name + ':' + actual[name], name + ':' + value);
    });
  });

  test('subEvents', function() {
    var values = new tr.v.ValueSet();
    var slices = [
      {
        title: 'V8.GCFinalizeMC', args: {}, start: 100, end: 200,
        cpuStart: 100, cpuEnd: 200
      },
      {
        title: 'V8.GC_MC_MARK', args: {}, start: 110, end: 190,
        cpuStart: 110, cpuEnd: 190
      },
    ];
    var actual = run(slices);
    var expected = {
      avg: 80,
      max: 80,
    };
    var telemetryName = 'v8-gc-latency-mark-compactor-mark';
    tr.b.iterItems(expected, function(key, value) {
      var name = constructName(telemetryName, key);
      assert.equal(name + ':' + actual[name], name + ':' + value);
    });
    assert.closeTo(actual[constructName(telemetryName, 'pct_090')], 80, 1);
  });

  test('total', function() {
    var values = new tr.v.ValueSet();
    var slices = [
      {
        title: 'V8.GCFinalizeMC', args: {}, start: 100, end: 200,
        cpuStart: 100, cpuEnd: 200
      },
      {
        title: 'V8.GCIncrementalMarking', args: {}, start: 210, end: 290,
        cpuStart: 210, cpuEnd: 290
      }
    ];
    var actual = run(slices);
    var expected = {
      sum: 180,
      count: 2,
      avg: 90,
      max: 100,
      idle_deadline_overrun_sum: 0,
      idle_deadline_overrun_avg: 0,
      idle_deadline_overrun_max: 0,
      outside_idle_sum: 180,
      outside_idle_avg: 90,
      outside_idle_max: 100,
      percentage_idle: 0
    };
    tr.b.iterItems(expected, function(key, value) {
      var name = constructName('v8-gc-total', key);
      assert.equal(name + ':' + actual[name], name + ':' + value);
    });
  });

  test('mutatorUtilization', function() {
    var values = new tr.v.ValueSet();
    var slices = [
      {
        title: 'V8.Execute', args: {}, start: 100, end: 200,
        cpuStart: 100, cpuEnd: 200
      },
      {
        title: 'V8.GCFinalizeMC', args: {}, start: 150, end: 160,
        cpuStart: 150, cpuEnd: 160
      },
      {
        title: 'V8.Execute', args: {}, start: 1000, end: 1200,
        cpuStart: 1000, cpuEnd: 1200
      },
      {
        title: 'V8.GCIncrementalMarking', args: {}, start: 1010, end: 1020,
        cpuStart: 1010, cpuEnd: 1020
      }
    ];
    var mutatorUtilization = tr.metrics.v8.utils.mutatorUtilization(
        0, 300, tr.metrics.v8.WINDOW_SIZE_MS,
        [{start: 50, end: 60}, {start: 110, end: 120}]);
    var actual = run(slices);
    assert.strictEqual(
<<<<<<< HEAD
        actual['Animation-v8-execute-mutator-utilization_pct_095'],
        mutatorUtilization.percentile(1 - 0.95) * 100);
    assert.strictEqual(
        actual['Animation-v8-execute-mutator-utilization_pct_099'],
        mutatorUtilization.percentile(1 - 0.99) * 100);
  });
=======
        actual['v8-execute-mutator-utilization_pct_095'],
        mutatorUtilization.percentile(1 - 0.95) * 100);
    assert.strictEqual(
        actual['v8-execute-mutator-utilization_pct_099'],
        mutatorUtilization.percentile(1 - 0.99) * 100);
 });
>>>>>>> 60a9ee0b

});
</script><|MERGE_RESOLUTION|>--- conflicted
+++ resolved
@@ -237,21 +237,12 @@
         [{start: 50, end: 60}, {start: 110, end: 120}]);
     var actual = run(slices);
     assert.strictEqual(
-<<<<<<< HEAD
-        actual['Animation-v8-execute-mutator-utilization_pct_095'],
-        mutatorUtilization.percentile(1 - 0.95) * 100);
-    assert.strictEqual(
-        actual['Animation-v8-execute-mutator-utilization_pct_099'],
-        mutatorUtilization.percentile(1 - 0.99) * 100);
-  });
-=======
         actual['v8-execute-mutator-utilization_pct_095'],
         mutatorUtilization.percentile(1 - 0.95) * 100);
     assert.strictEqual(
         actual['v8-execute-mutator-utilization_pct_099'],
         mutatorUtilization.percentile(1 - 0.99) * 100);
  });
->>>>>>> 60a9ee0b
 
 });
 </script>