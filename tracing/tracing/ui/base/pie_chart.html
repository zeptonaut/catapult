<!DOCTYPE html>
<!--
Copyright (c) 2014 The Chromium Authors. All rights reserved.
Use of this source code is governed by a BSD-style license that can be
found in the LICENSE file.
-->

<link rel="import" href="/tracing/base/range.html">
<link rel="import" href="/tracing/ui/base/chart_base.html">
<link rel="import" href="/tracing/ui/base/d3.html">
<link rel="import" href="/tracing/ui/base/dom_helpers.html">
<link rel="stylesheet" href="/tracing/ui/base/pie_chart.css">

<script>
'use strict';

tr.exportTo('tr.ui.b', function() {
  var ChartBase = tr.ui.b.ChartBase;
  var getColorOfKey = tr.ui.b.getColorOfKey;

  var MIN_RADIUS = 100;

  /**
   * @constructor
   */
  var PieChart = tr.ui.b.define('pie-chart', ChartBase);

  PieChart.prototype = {
    __proto__: ChartBase.prototype,

    decorate: function() {
      ChartBase.prototype.decorate.call(this);
<<<<<<< HEAD
      Polymer.dom(this).classList.add('pie-chart');
=======
      this.margin.top = 0;
      this.classList.add('pie-chart');
>>>>>>> 60a9ee0b

      this.data_ = undefined;

      var chartAreaSel = d3.select(this.chartAreaElement);
      var pieGroupSel = chartAreaSel.append('g')
        .attr('class', 'pie-group');
      this.pieGroup_ = pieGroupSel.node();

      this.pathsGroup_ = pieGroupSel.append('g')
        .attr('class', 'paths')
        .node();
      this.labelsGroup_ = pieGroupSel.append('g')
        .attr('class', 'labels')
        .node();
      this.linesGroup_ = pieGroupSel.append('g')
        .attr('class', 'lines')
        .node();
    },

    get data() {
      return this.data_;
    },

    get titleMarginPx() {
      return 40;
    },

    /**
     * @param {Array} data Data for the chart, where each element in the array
     * must be of the form {label: str, value: number}.
     */
    set data(data) {
      if (data !== undefined) {
        // Figure out the label values in the data set. E.g. from
        //   [{label: 'a', ...}, {label: 'b', ...}]
        // we would commpute ['a', 'y']. These become the series keys.
        // Don't clear seriesByKey_; the caller might have put state in it using
        // customizeLegendTargets, customizeOptionalSeries, or
        // customizeEnabledSeries before setting data.
        var seenSeriesKeys = {};
        data.forEach(function(d) {
          var k = d.label;
          if (seenSeriesKeys[k])
            throw new Error('Label ' + k + ' has been used already');
          this.getDataSeries(k);
          seenSeriesKeys[k] = true;
        }, this);
      }
      this.data_ = data;
      this.updateContents_();
    },

    getMinSize: function() {
      this.updateContents_();

      var labelSel = d3.select(this.labelsGroup_).selectAll('.label');
      var maxLabelWidth = -Number.MAX_VALUE;
      var leftTextHeightSum = 0;
      var rightTextHeightSum = 0;
      labelSel.each(function(l) {
        var r = this.getBoundingClientRect();
        maxLabelWidth = Math.max(maxLabelWidth, r.width + 32);
        if (this.style.textAnchor == 'end') {
          leftTextHeightSum += r.height;
        } else {
          rightTextHeightSum += r.height;
        }
      });

      var titleWidth = Polymer.dom(this).querySelector(
          '#title').getBoundingClientRect().width;
      var margin = this.margin;
      var marginWidth = margin.left + margin.right;
      var marginHeight = margin.top + margin.bottom;
      return {
        width: Math.max(2 * MIN_RADIUS + 2 * maxLabelWidth,
                        titleWidth * 1.1) + marginWidth,
        height: marginHeight + Math.max(2 * MIN_RADIUS,
                                        leftTextHeightSum,
                                        rightTextHeightSum) * 1.25
      };
    },

    updateScales_: function(width, height) {
      if (this.data_ === undefined)
        return;
    },

    updateContents_: function() {
      ChartBase.prototype.updateContents_.call(this);
      if (!this.data_)
        return;

      var width = this.chartAreaSize.width;
      var height = this.chartAreaSize.height;
      var radius = Math.max(MIN_RADIUS, Math.min(width, height * 0.95) / 2);

      d3.select(this.pieGroup_).attr(
          'transform',
          'translate(' + width / 2 + ',' + height / 2 + ')');

      // Bind the pie layout to its data
      var pieLayout = d3.layout.pie()
        .value(function(d) { return d.value; })
        .sort(null);

      var piePathsSel = d3.select(this.pathsGroup_)
          .datum(this.data_)
          .selectAll('path')
          .data(pieLayout);

      function midAngle(d) {
        return d.startAngle + (d.endAngle - d.startAngle) / 2;
      }

      var pathsArc = d3.svg.arc()
        .innerRadius(0)
        .outerRadius(radius - 30);

      var valueLabelArc = d3.svg.arc()
        .innerRadius(radius - 100)
        .outerRadius(radius - 30);

      var lineBeginArc = d3.svg.arc()
        .innerRadius(radius - 50)
        .outerRadius(radius - 50);

      var lineEndArc = d3.svg.arc()
        .innerRadius(radius)
        .outerRadius(radius);

      // Paths.
      piePathsSel.enter().append('path')
        .attr('class', 'arc')
        .attr('fill', function(d, i) {
            var origData = this.data_[i];
            var highlighted = (origData.label ===
                               this.currentHighlightedLegendKey);
            return getColorOfKey(origData.label, highlighted);
          }.bind(this))
        .attr('d', pathsArc)
        .on('click', function(d, i) {
            var origData = this.data_[i];
            var event = new tr.b.Event('item-click');
            event.data = origData;
            event.index = i;
            this.dispatchEvent(event);
            d3.event.stopPropagation();
          }.bind(this))
        .on('mouseenter', function(d, i) {
            var origData = this.data_[i];
            this.pushTempHighlightedLegendKey(origData.label);
          }.bind(this))
        .on('mouseleave', function(d, i) {
            var origData = this.data_[i];
            this.popTempHighlightedLegendKey(origData.label);
          }.bind(this));

      // Value labels.
      piePathsSel.enter().append('text')
        .attr('class', 'arc-text')
        .attr('transform', function(d) {
            return 'translate(' + valueLabelArc.centroid(d) + ')';
          })
        .attr('dy', '.35em')
        .style('text-anchor', 'middle')
        .on('mouseenter', function(d, i) {
            var origData = this.data_[i];
            this.pushTempHighlightedLegendKey(origData.label);
          }.bind(this))
        .on('mouseleave', function(d, i) {
            var origData = this.data_[i];
            this.popTempHighlightedLegendKey(origData.label);
          }.bind(this))
        .text(function(d, i) {
            var origData = this.data_[i];
            if (origData.valueText === undefined)
              return '';

            if (d.endAngle - d.startAngle < 0.4)
              return '';
            return origData.valueText;
          }.bind(this));

      piePathsSel.exit().remove();

      // Labels.
      var labelSel = d3.select(this.labelsGroup_).selectAll('.label')
          .data(pieLayout(this.data_));
      labelSel.enter()
          .append('text')
          .attr('class', 'label')
          .attr('dy', '.35em');

      labelSel.text(function(d) {
        if (d.data.label.length > 40)
          return d.data.label.substr(0, 40) + '...';
        return d.data.label;
      });
      labelSel.attr('transform', function(d) {
        var pos = lineEndArc.centroid(d);
        pos[0] = radius * (midAngle(d) < Math.PI ? 1 : -1);
        return 'translate(' + pos + ')';
      });
      labelSel.style('text-anchor', function(d) {
        return midAngle(d) < Math.PI ? 'start' : 'end';
      });

      // Lines.
      var lineSel = d3.select(this.linesGroup_).selectAll('.line')
          .data(pieLayout(this.data_));
      lineSel.enter()
        .append('polyline')
        .attr('class', 'line')
        .attr('dy', '.35em');
      lineSel.attr('points', function(d) {
        var pos = lineEndArc.centroid(d);
        pos[0] = radius * 0.95 * (midAngle(d) < Math.PI ? 1 : -1);
        return [lineBeginArc.centroid(d), lineEndArc.centroid(d), pos];
      });
    },

    updateHighlight_: function() {
      ChartBase.prototype.updateHighlight_.call(this);
      // Update color of pie segments.
      var pathsGroupSel = d3.select(this.pathsGroup_);
      var that = this;
      pathsGroupSel.selectAll('.arc').each(function(d, i) {
        var origData = that.data_[i];
        var highlighted = origData.label == that.currentHighlightedLegendKey;
        var color = getColorOfKey(origData.label, highlighted);
        this.style.fill = color;
      });
    }
  };

  return {
    PieChart: PieChart
  };
});
</script><|MERGE_RESOLUTION|>--- conflicted
+++ resolved
@@ -30,12 +30,7 @@
 
     decorate: function() {
       ChartBase.prototype.decorate.call(this);
-<<<<<<< HEAD
       Polymer.dom(this).classList.add('pie-chart');
-=======
-      this.margin.top = 0;
-      this.classList.add('pie-chart');
->>>>>>> 60a9ee0b
 
       this.data_ = undefined;
 
