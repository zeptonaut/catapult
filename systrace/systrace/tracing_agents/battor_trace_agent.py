# Copyright 2016 The Chromium Authors. All rights reserved.
# Use of this source code is governed by a BSD-style license that can be
# found in the LICENSE file.

from os import path
import atexit
import logging
import py_utils

from battor import battor_wrapper
from devil.android import battery_utils
from devil.android import device_utils
from devil.utils import battor_device_mapping
from py_trace_event import trace_time
from systrace import tracing_agents

def try_create_agent(options):
  if options.from_file is not None:
    return False
  if options.battor:
    return BattorTraceAgent()
  return False

def _reenable_charging_if_needed(battery):
  if not battery.GetCharging():
    battery.SetCharging(True)
  logging.info('Charging status checked at exit.')

class BattorTraceAgent(tracing_agents.TracingAgent):
  # Class representing tracing agent that gets data from a BattOr.
  # BattOrs are high-frequency power monitors used for battery testing.
  def __init__(self):
    super(BattorTraceAgent, self).__init__()
    self._collection_process = None
    self._recording_error = None
    self._battor_wrapper = None
    self._battery_utils = None

  @py_utils.Timeout(tracing_agents.START_STOP_TIMEOUT)
  def StartAgentTracing(self, options, _, timeout=None):
    """Starts tracing.

    Args:
        options: Tracing options.

    Raises:
        RuntimeError: If trace already in progress.
    """
    if options.update_map or not path.isfile(options.serial_map):
      battor_device_mapping.GenerateSerialMapFile(options.serial_map,
                                                  options.hub_types)
    self._battor_wrapper = battor_wrapper.BattorWrapper(
        target_platform=options.target,
        android_device=options.device_serial_number,
        battor_path=options.battor_path,
        battor_map_file=options.serial_map)

    dev_utils = device_utils.DeviceUtils(options.device_serial_number)
    self._battery_utils = battery_utils.BatteryUtils(dev_utils)
    self._battery_utils.SetCharging(False)
    atexit.register(_reenable_charging_if_needed, self._battery_utils)
    self._battor_wrapper.StartShell()
    self._battor_wrapper.StartTracing()
    return True

  @py_utils.Timeout(tracing_agents.START_STOP_TIMEOUT)
  def StopAgentTracing(self, timeout=None):
    """Stops tracing and collects the results asynchronously.

    Creates a new process that stops the tracing and collects the results.
    Returns immediately after the process is created (does not wait for
    trace results to be collected).
    """
    self._battor_wrapper.StopTracing()
    self._battery_utils.SetCharging(True)
    return True

  def SupportsExplicitClockSync(self):
    """Returns whether this function supports explicit clock sync."""
    return self._battor_wrapper.SupportsExplicitClockSync()

  def RecordClockSyncMarker(self, sync_id, did_record_sync_marker_callback):
    """Records a clock sync marker.

    Args:
        sync_id: ID string for clock sync marker.
        did_record_sync_marker_callback: Callback function to call after
        the clock sync marker is recorded.
    """
    ts = trace_time.Now()
    self._battor_wrapper.RecordClockSyncMarker(sync_id)
    did_record_sync_marker_callback(ts, sync_id)

  @py_utils.Timeout(tracing_agents.GET_RESULTS_TIMEOUT)
  def GetResults(self, timeout=None):
    """Waits until data collection is completed and get the trace data.

    The trace data is the data that comes out of the BattOr, and is in the
    format with the following lines:

    time current voltage <sync_id>

    where the sync_id is only there if a clock sync marker was recorded
    during that sample.

    time = time since start of trace (ms)
    current = current through battery (mA) - this can be negative if the
        battery is charging
    voltage = voltage of battery (mV)

    Returns:
      The trace data.
    """
<<<<<<< HEAD
    return tracing_agents.TraceResult('powerTraceAsString',
               '\n'.join(self._battor_wrapper.CollectTraceData()))
=======
    return tracing_agents.TraceResult(
        'powerTraceAsString', self._battor_wrapper.CollectTraceData())
>>>>>>> 60a9ee0b
<|MERGE_RESOLUTION|>--- conflicted
+++ resolved
@@ -111,10 +111,5 @@
     Returns:
       The trace data.
     """
-<<<<<<< HEAD
-    return tracing_agents.TraceResult('powerTraceAsString',
-               '\n'.join(self._battor_wrapper.CollectTraceData()))
-=======
     return tracing_agents.TraceResult(
-        'powerTraceAsString', self._battor_wrapper.CollectTraceData())
->>>>>>> 60a9ee0b
+        'powerTraceAsString', self._battor_wrapper.CollectTraceData())