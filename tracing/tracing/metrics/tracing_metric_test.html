--- conflicted
+++ resolved
@@ -137,11 +137,7 @@
     ];
 
     var model = makeModel(JSON.stringify(events), true);
-<<<<<<< HEAD
-    tr.model.MemoryDumpTestUtils.addGlobalMemoryDump(model, 550);
-=======
     tr.model.MemoryDumpTestUtils.addGlobalMemoryDump(model, {ts: 550});
->>>>>>> 60a9ee0b
     tr.metrics.tracingMetric(allValues, model);
 
     var memoryCategorySize = events.filter(
