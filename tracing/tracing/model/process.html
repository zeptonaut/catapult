--- conflicted
+++ resolved
@@ -73,26 +73,11 @@
       return Process.compare(this, that);
     },
 
-<<<<<<< HEAD
-    childEvents: function*(eventTypePredicate, opt_this) {
-      yield * ProcessBase.prototype.childEvents.call(
-          this, eventTypePredicate, opt_this);
-
-      if (eventTypePredicate.call(opt_this, ProcessInstantEvent))
-        yield * this.instantEvents;
-
-      if (eventTypePredicate.call(opt_this, Frame))
-        yield * this.frames;
-
-      if (eventTypePredicate.call(opt_this, ProcessMemoryDump))
-        yield * this.memoryDumps;
-=======
     childEvents: function*() {
       yield * ProcessBase.prototype.childEvents.call(this);
       yield * this.instantEvents;
       yield * this.frames;
       yield * this.memoryDumps;
->>>>>>> 60a9ee0b
     },
 
     addLabelIfNeeded: function(labelName) {
