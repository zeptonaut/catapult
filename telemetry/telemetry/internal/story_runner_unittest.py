# Copyright 2014 The Chromium Authors. All rights reserved.
# Use of this source code is governed by a BSD-style license that can be
# found in the LICENSE file.

import math
import os
import StringIO
import sys
import unittest

from catapult_base import cloud_storage  # pylint: disable=import-error

from telemetry import benchmark
from telemetry.core import exceptions
from telemetry.core import util
from telemetry import decorators
from telemetry.internal.actions import page_action
from telemetry.internal.results import page_test_results
from telemetry.internal.results import results_options
from telemetry.internal import story_runner
from telemetry.internal.util import exception_formatter as ex_formatter_module
from telemetry.page import page as page_module
from telemetry.page import legacy_page_test
from telemetry import story as story_module
from telemetry.testing import options_for_unittests
from telemetry.testing import system_stub
import mock
from telemetry.value import failure
from telemetry.value import improvement_direction
from telemetry.value import list_of_scalar_values
from telemetry.value import scalar
from telemetry.value import skip
from telemetry.value import summary as summary_module
from telemetry.web_perf import story_test
from telemetry.web_perf import timeline_based_measurement
from telemetry.wpr import archive_info

# This linter complains if we define classes nested inside functions.
# pylint: disable=bad-super-call


class FakePlatform(object):
  def CanMonitorThermalThrottling(self):
    return False


class TestSharedState(story_module.SharedState):

  _platform = FakePlatform()

  @classmethod
  def SetTestPlatform(cls, platform):
    cls._platform = platform

  def __init__(self, test, options, story_set):
    super(TestSharedState, self).__init__(
        test, options, story_set)
    self._test = test
    self._current_story = None

  @property
  def platform(self):
    return self._platform

  def WillRunStory(self, story):
    self._current_story = story

  def CanRunStory(self, story):
    return True

  def RunStory(self, results):
    raise NotImplementedError

  def DidRunStory(self, results):
    pass

  def TearDownState(self):
    pass

  def DumpStateUponFailure(self, story, results):
    pass


class TestSharedPageState(TestSharedState):
  def RunStory(self, results):
    self._test.RunPage(self._current_story, None, results)


class FooStoryState(TestSharedPageState):
  pass


class BarStoryState(TestSharedPageState):
  pass


class DummyTest(legacy_page_test.LegacyPageTest):
  def RunPage(self, *_):
    pass

  def ValidateAndMeasurePage(self, page, tab, results):
    pass


class EmptyMetadataForTest(benchmark.BenchmarkMetadata):
  def __init__(self):
    super(EmptyMetadataForTest, self).__init__('')


class DummyLocalStory(story_module.Story):
  def __init__(self, shared_state_class, name=''):
    super(DummyLocalStory, self).__init__(
        shared_state_class, name=name)

  def Run(self, shared_state):
    pass

  @property
  def is_local(self):
    return True

  @property
  def url(self):
    return 'data:,'


class MixedStateStorySet(story_module.StorySet):
  @property
  def allow_mixed_story_states(self):
    return True

def SetupStorySet(allow_multiple_story_states, story_state_list):
  if allow_multiple_story_states:
    story_set = MixedStateStorySet()
  else:
    story_set = story_module.StorySet()
  for story_state in story_state_list:
    story_set.AddStory(DummyLocalStory(story_state))
  return story_set

def _GetOptionForUnittest():
  options = options_for_unittests.GetCopy()
  options.output_formats = ['none']
  options.suppress_gtest_report = False
  parser = options.CreateParser()
  story_runner.AddCommandLineArgs(parser)
  options.MergeDefaultValues(parser.get_default_values())
  story_runner.ProcessCommandLineArgs(parser, options)
  return options


class FakeExceptionFormatterModule(object):
  @staticmethod
  def PrintFormattedException(
      exception_class=None, exception=None, tb=None, msg=None):
    pass


def GetNumberOfSuccessfulPageRuns(results):
  return len([run for run in results.all_page_runs if run.ok or run.skipped])


class TestOnlyException(Exception):
  pass


class FailureValueMatcher(object):

  def __init__(self, expected_exception_message):
    self._expected_exception_message = expected_exception_message

  def __eq__(self, other):
    return (isinstance(other, failure.FailureValue) and
            other.exc_info[1].message == self._expected_exception_message)


class SkipValueMatcher(object):

  def __eq__(self, other):
    return isinstance(other, skip.SkipValue)


class StoryRunnerTest(unittest.TestCase):

  def setUp(self):
    self.fake_stdout = StringIO.StringIO()
    self.actual_stdout = sys.stdout
    sys.stdout = self.fake_stdout
    self.options = _GetOptionForUnittest()
    self.results = results_options.CreateResults(
        EmptyMetadataForTest(), self.options)
    self._story_runner_logging_stub = None

  def SuppressExceptionFormatting(self):
    """Fake out exception formatter to avoid spamming the unittest stdout."""
    story_runner.exception_formatter = FakeExceptionFormatterModule
    self._story_runner_logging_stub = system_stub.Override(
      story_runner, ['logging'])

  def RestoreExceptionFormatter(self):
    story_runner.exception_formatter = ex_formatter_module
    if self._story_runner_logging_stub:
      self._story_runner_logging_stub.Restore()
      self._story_runner_logging_stub = None

  def tearDown(self):
    sys.stdout = self.actual_stdout
    self.RestoreExceptionFormatter()

  def testStoriesGroupedByStateClass(self):
    foo_states = [FooStoryState, FooStoryState, FooStoryState,
                  FooStoryState, FooStoryState]
    mixed_states = [FooStoryState, FooStoryState, FooStoryState,
                    BarStoryState, FooStoryState]
    # StorySet's are only allowed to have one SharedState.
    story_set = SetupStorySet(False, foo_states)
    story_groups = (
        story_runner.StoriesGroupedByStateClass(
            story_set, False))
    self.assertEqual(len(story_groups), 1)
    story_set = SetupStorySet(False, mixed_states)
    self.assertRaises(
        ValueError,
        story_runner.StoriesGroupedByStateClass,
        story_set, False)
    # BaseStorySets are allowed to have multiple SharedStates.
    mixed_story_set = SetupStorySet(True, mixed_states)
    story_groups = (
        story_runner.StoriesGroupedByStateClass(
            mixed_story_set, True))
    self.assertEqual(len(story_groups), 3)
    self.assertEqual(story_groups[0].shared_state_class,
                     FooStoryState)
    self.assertEqual(story_groups[1].shared_state_class,
                     BarStoryState)
    self.assertEqual(story_groups[2].shared_state_class,
                     FooStoryState)

  def RunStoryTest(self, s, expected_successes):
    test = DummyTest()
    story_runner.Run(
        test, s, self.options, self.results)
    self.assertEquals(0, len(self.results.failures))
    self.assertEquals(expected_successes,
                      GetNumberOfSuccessfulPageRuns(self.results))

  def testRunStoryWithMissingArchiveFile(self):
    story_set = story_module.StorySet(archive_data_file='data/hi.json')
    story_set.AddStory(page_module.Page(
        'http://www.testurl.com', story_set, story_set.base_dir))
    test = DummyTest()
    self.assertRaises(story_runner.ArchiveError, story_runner.Run, test,
                      story_set, self.options, self.results)

  def testStoryTest(self):
    all_foo = [FooStoryState, FooStoryState, FooStoryState]
    one_bar = [FooStoryState, FooStoryState, BarStoryState]
    story_set = SetupStorySet(True, one_bar)
    self.RunStoryTest(story_set, 3)
    story_set = SetupStorySet(True, all_foo)
    self.RunStoryTest(story_set, 6)
    story_set = SetupStorySet(False, all_foo)
    self.RunStoryTest(story_set, 9)
    story_set = SetupStorySet(False, one_bar)
    test = DummyTest()
    self.assertRaises(ValueError, story_runner.Run, test, story_set,
                      self.options, self.results)

  def testSuccessfulTimelineBasedMeasurementTest(self):
    """Check that PageTest is not required for story_runner.Run.

    Any PageTest related calls or attributes need to only be called
    for PageTest tests.
    """
    class TestSharedTbmState(TestSharedState):
      def RunStory(self, results):
        pass

    TEST_WILL_RUN_STORY = 'test.WillRunStory'
    TEST_MEASURE = 'test.Measure'
    TEST_DID_RUN_STORY = 'test.DidRunStory'

    EXPECTED_CALLS_IN_ORDER = [TEST_WILL_RUN_STORY,
                               TEST_MEASURE,
                               TEST_DID_RUN_STORY]

    test = timeline_based_measurement.TimelineBasedMeasurement(
        timeline_based_measurement.Options())

    manager = mock.MagicMock()
    test.WillRunStory = mock.MagicMock()
    test.Measure = mock.MagicMock()
    test.DidRunStory = mock.MagicMock()
    manager.attach_mock(test.WillRunStory, TEST_WILL_RUN_STORY)
    manager.attach_mock(test.Measure, TEST_MEASURE)
    manager.attach_mock(test.DidRunStory, TEST_DID_RUN_STORY)

    story_set = story_module.StorySet()
    story_set.AddStory(DummyLocalStory(TestSharedTbmState))
    story_set.AddStory(DummyLocalStory(TestSharedTbmState))
    story_set.AddStory(DummyLocalStory(TestSharedTbmState))
    story_runner.Run(
        test, story_set, self.options, self.results)
    self.assertEquals(0, len(self.results.failures))
    self.assertEquals(3, GetNumberOfSuccessfulPageRuns(self.results))

    self.assertEquals(3*EXPECTED_CALLS_IN_ORDER,
                      [call[0] for call in manager.mock_calls])

  def testCallOrderBetweenStoryTestAndSharedState(self):
    """Check that the call order between StoryTest and SharedState is correct.
    """
    TEST_WILL_RUN_STORY = 'test.WillRunStory'
    TEST_MEASURE = 'test.Measure'
    TEST_DID_RUN_STORY = 'test.DidRunStory'
    STATE_WILL_RUN_STORY = 'state.WillRunStory'
    STATE_RUN_STORY = 'state.RunStory'
    STATE_DID_RUN_STORY = 'state.DidRunStory'

    EXPECTED_CALLS_IN_ORDER = [TEST_WILL_RUN_STORY,
                               STATE_WILL_RUN_STORY,
                               STATE_RUN_STORY,
                               TEST_MEASURE,
                               STATE_DID_RUN_STORY,
                               TEST_DID_RUN_STORY]

    class TestStoryTest(story_test.StoryTest):
      def WillRunStory(self, platform):
        pass

      def Measure(self, platform, results):
        pass

      def DidRunStory(self, platform):
        pass

    class TestSharedStateForStoryTest(TestSharedState):
      def RunStory(self, results):
        pass

    @mock.patch.object(TestStoryTest, 'WillRunStory')
    @mock.patch.object(TestStoryTest, 'Measure')
    @mock.patch.object(TestStoryTest, 'DidRunStory')
    @mock.patch.object(TestSharedStateForStoryTest, 'WillRunStory')
    @mock.patch.object(TestSharedStateForStoryTest, 'RunStory')
    @mock.patch.object(TestSharedStateForStoryTest, 'DidRunStory')
    def GetCallsInOrder(state_DidRunStory, state_RunStory, state_WillRunStory,
                        test_DidRunStory, test_Measure, test_WillRunStory):
      manager = mock.MagicMock()
      manager.attach_mock(test_WillRunStory, TEST_WILL_RUN_STORY)
      manager.attach_mock(test_Measure, TEST_MEASURE)
      manager.attach_mock(test_DidRunStory, TEST_DID_RUN_STORY)
      manager.attach_mock(state_WillRunStory, STATE_WILL_RUN_STORY)
      manager.attach_mock(state_RunStory, STATE_RUN_STORY)
      manager.attach_mock(state_DidRunStory, STATE_DID_RUN_STORY)

      test = TestStoryTest()
      story_set = story_module.StorySet()
      story_set.AddStory(DummyLocalStory(TestSharedStateForStoryTest))
      story_runner.Run(test, story_set, self.options, self.results)
      return [call[0] for call in manager.mock_calls]

    calls_in_order = GetCallsInOrder() # pylint: disable=no-value-for-parameter
    self.assertEquals(EXPECTED_CALLS_IN_ORDER, calls_in_order)

  def testTearDownStateAfterEachStoryOrStorySetRun(self):
    class TestSharedStateForTearDown(TestSharedState):
      num_of_tear_downs = 0

      def RunStory(self, results):
        pass

      def TearDownState(self):
        TestSharedStateForTearDown.num_of_tear_downs += 1

    story_set = story_module.StorySet()
    story_set.AddStory(DummyLocalStory(TestSharedStateForTearDown))
    story_set.AddStory(DummyLocalStory(TestSharedStateForTearDown))
    story_set.AddStory(DummyLocalStory(TestSharedStateForTearDown))

    TestSharedStateForTearDown.num_of_tear_downs = 0
    story_runner.Run(mock.MagicMock(), story_set, self.options, self.results)
    self.assertEquals(TestSharedStateForTearDown.num_of_tear_downs, 1)

    TestSharedStateForTearDown.num_of_tear_downs = 0
    story_runner.Run(mock.MagicMock(), story_set, self.options, self.results,
                     tear_down_after_story=True)
    self.assertEquals(TestSharedStateForTearDown.num_of_tear_downs, 3)

    self.options.pageset_repeat = 5
    TestSharedStateForTearDown.num_of_tear_downs = 0
    story_runner.Run(mock.MagicMock(), story_set, self.options, self.results,
                     tear_down_after_story_set=True)
    self.assertEquals(TestSharedStateForTearDown.num_of_tear_downs, 5)

  def testTearDownIsCalledOnceForEachStoryGroupWithPageSetRepeat(self):
    self.options.pageset_repeat = 3
    fooz_init_call_counter = [0]
    fooz_tear_down_call_counter = [0]
    barz_init_call_counter = [0]
    barz_tear_down_call_counter = [0]
    class FoozStoryState(FooStoryState):
      def __init__(self, test, options, storyz):
        super(FoozStoryState, self).__init__(
          test, options, storyz)
        fooz_init_call_counter[0] += 1
      def TearDownState(self):
        fooz_tear_down_call_counter[0] += 1

    class BarzStoryState(BarStoryState):
      def __init__(self, test, options, storyz):
        super(BarzStoryState, self).__init__(
          test, options, storyz)
        barz_init_call_counter[0] += 1
      def TearDownState(self):
        barz_tear_down_call_counter[0] += 1
    def AssertAndCleanUpFoo():
      self.assertEquals(1, fooz_init_call_counter[0])
      self.assertEquals(1, fooz_tear_down_call_counter[0])
      fooz_init_call_counter[0] = 0
      fooz_tear_down_call_counter[0] = 0

    story_set1_list = [FoozStoryState, FoozStoryState, FoozStoryState,
                       BarzStoryState, BarzStoryState]
    story_set1 = SetupStorySet(True, story_set1_list)
    self.RunStoryTest(story_set1, 15)
    AssertAndCleanUpFoo()
    self.assertEquals(1, barz_init_call_counter[0])
    self.assertEquals(1, barz_tear_down_call_counter[0])
    barz_init_call_counter[0] = 0
    barz_tear_down_call_counter[0] = 0

    story_set2_list = [FoozStoryState, FoozStoryState, FoozStoryState,
                       FoozStoryState]
    story_set2 = SetupStorySet(False, story_set2_list)
    self.RunStoryTest(story_set2, 27)
    AssertAndCleanUpFoo()
    self.assertEquals(0, barz_init_call_counter[0])
    self.assertEquals(0, barz_tear_down_call_counter[0])

  def testAppCrashExceptionCausesFailureValue(self):
    self.SuppressExceptionFormatting()
    story_set = story_module.StorySet()
    class SharedStoryThatCausesAppCrash(TestSharedPageState):
      def WillRunStory(self, story):
        raise exceptions.AppCrashException(msg='App Foo crashes')

    story_set.AddStory(DummyLocalStory(
          SharedStoryThatCausesAppCrash))
    story_runner.Run(
        DummyTest(), story_set, self.options, self.results)
    self.assertEquals(1, len(self.results.failures))
    self.assertEquals(0, GetNumberOfSuccessfulPageRuns(self.results))
    self.assertIn('App Foo crashes', self.fake_stdout.getvalue())

  def testExceptionRaisedInSharedStateTearDown(self):
    self.SuppressExceptionFormatting()
    story_set = story_module.StorySet()
    class SharedStoryThatCausesAppCrash(TestSharedPageState):
      def TearDownState(self):
        raise TestOnlyException()

    story_set.AddStory(DummyLocalStory(
          SharedStoryThatCausesAppCrash))
    with self.assertRaises(TestOnlyException):
      story_runner.Run(
          DummyTest(), story_set, self.options, self.results)

  def testUnknownExceptionIsFatal(self):
    self.SuppressExceptionFormatting()
    story_set = story_module.StorySet()

    class UnknownException(Exception):
      pass

    # This erroneous test is set up to raise exception for the 2nd story
    # run.
    class Test(legacy_page_test.LegacyPageTest):
      def __init__(self, *args):
        super(Test, self).__init__(*args)
        self.run_count = 0

      def RunPage(self, *_):
        old_run_count = self.run_count
        self.run_count += 1
        if old_run_count == 1:
          raise UnknownException('FooBarzException')

      def ValidateAndMeasurePage(self, page, tab, results):
        pass

    s1 = DummyLocalStory(TestSharedPageState)
    s2 = DummyLocalStory(TestSharedPageState)
    story_set.AddStory(s1)
    story_set.AddStory(s2)
    test = Test()
    with self.assertRaises(UnknownException):
      story_runner.Run(
          test, story_set, self.options, self.results)
    self.assertEqual(set([s2]), self.results.pages_that_failed)
    self.assertEqual(set([s1]), self.results.pages_that_succeeded)
    self.assertIn('FooBarzException', self.fake_stdout.getvalue())

  def testRaiseBrowserGoneExceptionFromRunPage(self):
    self.SuppressExceptionFormatting()
    story_set = story_module.StorySet()

    class Test(legacy_page_test.LegacyPageTest):
      def __init__(self, *args):
        super(Test, self).__init__(*args)
        self.run_count = 0

      def RunPage(self, *_):
        old_run_count = self.run_count
        self.run_count += 1
        if old_run_count == 0:
          raise exceptions.BrowserGoneException(
              None, 'i am a browser crash message')

      def ValidateAndMeasurePage(self, page, tab, results):
        pass

    story_set.AddStory(DummyLocalStory(TestSharedPageState))
    story_set.AddStory(DummyLocalStory(TestSharedPageState))
    test = Test()
    story_runner.Run(
        test, story_set, self.options, self.results)
    self.assertEquals(2, test.run_count)
    self.assertEquals(1, len(self.results.failures))
    self.assertEquals(1, GetNumberOfSuccessfulPageRuns(self.results))

  def testAppCrashThenRaiseInTearDownFatal(self):
    self.SuppressExceptionFormatting()
    story_set = story_module.StorySet()

    unit_test_events = []  # track what was called when
    class DidRunTestError(Exception):
      pass

    class TestTearDownSharedState(TestSharedPageState):
      def TearDownState(self):
        unit_test_events.append('tear-down-state')
        raise DidRunTestError

      def DumpStateUponFailure(self, story, results):
        unit_test_events.append('dump-state')
<<<<<<< HEAD


=======


>>>>>>> 60a9ee0b
    class Test(legacy_page_test.LegacyPageTest):
      def __init__(self, *args):
        super(Test, self).__init__(*args)
        self.run_count = 0

      def RunPage(self, *_):
        old_run_count = self.run_count
        self.run_count += 1
        if old_run_count == 0:
          unit_test_events.append('app-crash')
          raise exceptions.AppCrashException

      def ValidateAndMeasurePage(self, page, tab, results):
        pass

    story_set.AddStory(DummyLocalStory(TestTearDownSharedState))
    story_set.AddStory(DummyLocalStory(TestTearDownSharedState))
    test = Test()

    with self.assertRaises(DidRunTestError):
      story_runner.Run(
          test, story_set, self.options, self.results)
    self.assertEqual(['app-crash', 'dump-state', 'tear-down-state'],
                     unit_test_events)
    # The AppCrashException gets added as a failure.
    self.assertEquals(1, len(self.results.failures))

  def testPagesetRepeat(self):
    story_set = story_module.StorySet()

    # TODO(eakuefner): Factor this out after flattening page ref in Value
    blank_story = DummyLocalStory(TestSharedPageState, name='blank')
    green_story = DummyLocalStory(TestSharedPageState, name='green')
    story_set.AddStory(blank_story)
    story_set.AddStory(green_story)

    class Measurement(legacy_page_test.LegacyPageTest):
      i = 0
      def RunPage(self, page, _, results):
        self.i += 1
        results.AddValue(scalar.ScalarValue(
            page, 'metric', 'unit', self.i,
            improvement_direction=improvement_direction.UP))

      def ValidateAndMeasurePage(self, page, tab, results):
        pass

    self.options.page_repeat = 1
    self.options.pageset_repeat = 2
    self.options.output_formats = []
    results = results_options.CreateResults(
      EmptyMetadataForTest(), self.options)
    story_runner.Run(
        Measurement(), story_set, self.options, results)
    summary = summary_module.Summary(results.all_page_specific_values)
    values = summary.interleaved_computed_per_page_values_and_summaries

    blank_value = list_of_scalar_values.ListOfScalarValues(
        blank_story, 'metric', 'unit', [1, 3],
        improvement_direction=improvement_direction.UP)
    green_value = list_of_scalar_values.ListOfScalarValues(
        green_story, 'metric', 'unit', [2, 4],
        improvement_direction=improvement_direction.UP)
    merged_value = list_of_scalar_values.ListOfScalarValues(
        None, 'metric', 'unit',
        [1, 3, 2, 4], std=math.sqrt(2),  # Pooled standard deviation.
        improvement_direction=improvement_direction.UP)

    self.assertEquals(4, GetNumberOfSuccessfulPageRuns(results))
    self.assertEquals(0, len(results.failures))
    self.assertEquals(3, len(values))
    self.assertIn(blank_value, values)
    self.assertIn(green_value, values)
    self.assertIn(merged_value, values)

  @decorators.Disabled('chromeos')  # crbug.com/483212
  def testUpdateAndCheckArchives(self):
    usr_stub = system_stub.Override(story_runner, ['cloud_storage'])
    wpr_stub = system_stub.Override(archive_info, ['cloud_storage'])
    archive_data_dir = os.path.join(
        util.GetTelemetryDir(),
        'telemetry', 'internal', 'testing', 'archive_files')
    try:
      story_set = story_module.StorySet()
      story_set.AddStory(page_module.Page(
          'http://www.testurl.com', story_set, story_set.base_dir))
      # Page set missing archive_data_file.
      self.assertRaises(
          story_runner.ArchiveError,
          story_runner._UpdateAndCheckArchives,
          story_set.archive_data_file,
          story_set.wpr_archive_info,
          story_set.stories)

      story_set = story_module.StorySet(
          archive_data_file='missing_archive_data_file.json')
      story_set.AddStory(page_module.Page(
          'http://www.testurl.com', story_set, story_set.base_dir))
      # Page set missing json file specified in archive_data_file.
      self.assertRaises(
          story_runner.ArchiveError,
          story_runner._UpdateAndCheckArchives,
          story_set.archive_data_file,
          story_set.wpr_archive_info,
          story_set.stories)

      story_set = story_module.StorySet(
          archive_data_file=os.path.join(archive_data_dir, 'test.json'),
          cloud_storage_bucket=cloud_storage.PUBLIC_BUCKET)
      story_set.AddStory(page_module.Page(
          'http://www.testurl.com', story_set, story_set.base_dir))
      # Page set with valid archive_data_file.
      self.assertTrue(story_runner._UpdateAndCheckArchives(
            story_set.archive_data_file, story_set.wpr_archive_info,
            story_set.stories))
      story_set.AddStory(page_module.Page(
          'http://www.google.com', story_set, story_set.base_dir))
      # Page set with an archive_data_file which exists but is missing a page.
      self.assertRaises(
          story_runner.ArchiveError,
          story_runner._UpdateAndCheckArchives,
          story_set.archive_data_file,
          story_set.wpr_archive_info,
          story_set.stories)

      story_set = story_module.StorySet(
          archive_data_file=
              os.path.join(archive_data_dir, 'test_missing_wpr_file.json'),
          cloud_storage_bucket=cloud_storage.PUBLIC_BUCKET)
      story_set.AddStory(page_module.Page(
          'http://www.testurl.com', story_set, story_set.base_dir))
      story_set.AddStory(page_module.Page(
          'http://www.google.com', story_set, story_set.base_dir))
      # Page set with an archive_data_file which exists and contains all pages
      # but fails to find a wpr file.
      self.assertRaises(
          story_runner.ArchiveError,
          story_runner._UpdateAndCheckArchives,
          story_set.archive_data_file,
          story_set.wpr_archive_info,
          story_set.stories)
    finally:
      usr_stub.Restore()
      wpr_stub.Restore()


  def _testMaxFailuresOptionIsRespectedAndOverridable(
      self, num_failing_stories, runner_max_failures, options_max_failures,
      expected_num_failures):
    class SimpleSharedState(story_module.SharedState):
      _fake_platform = FakePlatform()
      _current_story = None

      @property
      def platform(self):
        return self._fake_platform

      def WillRunStory(self, story):
        self._current_story = story

      def RunStory(self, results):
        self._current_story.Run(self)

      def DidRunStory(self, results):
        pass

      def CanRunStory(self, story):
        return True

      def TearDownState(self):
        pass

      def DumpStateUponFailure(self, story, results):
        pass

    class FailingStory(story_module.Story):
      def __init__(self):
        super(FailingStory, self).__init__(
            shared_state_class=SimpleSharedState,
            is_local=True)
        self.was_run = False

      def Run(self, shared_state):
        self.was_run = True
        raise legacy_page_test.Failure

      @property
      def url(self):
        return 'data:,'

    self.SuppressExceptionFormatting()

    story_set = story_module.StorySet()
    for _ in range(num_failing_stories):
      story_set.AddStory(FailingStory())

    options = _GetOptionForUnittest()
    options.output_formats = ['none']
    options.suppress_gtest_report = True
    if options_max_failures:
      options.max_failures = options_max_failures

    results = results_options.CreateResults(EmptyMetadataForTest(), options)
    story_runner.Run(
        DummyTest(), story_set, options,
        results, max_failures=runner_max_failures)
    self.assertEquals(0, GetNumberOfSuccessfulPageRuns(results))
    self.assertEquals(expected_num_failures, len(results.failures))
    for ii, story in enumerate(story_set.stories):
      self.assertEqual(story.was_run, ii < expected_num_failures)

  def testMaxFailuresNotSpecified(self):
    self._testMaxFailuresOptionIsRespectedAndOverridable(
        num_failing_stories=5, runner_max_failures=None,
        options_max_failures=None, expected_num_failures=5)

  def testMaxFailuresSpecifiedToRun(self):
    # Runs up to max_failures+1 failing tests before stopping, since
    # every tests after max_failures failures have been encountered
    # may all be passing.
    self._testMaxFailuresOptionIsRespectedAndOverridable(
        num_failing_stories=5, runner_max_failures=3,
        options_max_failures=None, expected_num_failures=4)

  def testMaxFailuresOption(self):
    # Runs up to max_failures+1 failing tests before stopping, since
    # every tests after max_failures failures have been encountered
    # may all be passing.
    self._testMaxFailuresOptionIsRespectedAndOverridable(
        num_failing_stories=5, runner_max_failures=3,
        options_max_failures=1, expected_num_failures=2)

  def _CreateErrorProcessingMock(self, method_exceptions=None,
                                 legacy_test=False):
    if legacy_test:
      test_class = legacy_page_test.LegacyPageTest
    else:
      test_class = story_test.StoryTest

    root_mock = mock.NonCallableMock(
        story=mock.NonCallableMagicMock(story_module.Story),
        results=mock.NonCallableMagicMock(page_test_results.PageTestResults),
        test=mock.NonCallableMagicMock(test_class),
        state=mock.NonCallableMagicMock(
            story_module.SharedState,
            CanRunStory=mock.Mock(return_value=True)))

    if method_exceptions:
      root_mock.configure_mock(**{
          path + '.side_effect': exception
          for path, exception in method_exceptions.iteritems()})

    return root_mock

  def testRunStoryAndProcessErrorIfNeeded_success(self):
    root_mock = self._CreateErrorProcessingMock()

    story_runner._RunStoryAndProcessErrorIfNeeded(
        root_mock.story, root_mock.results, root_mock.state, root_mock.test)

    self.assertEquals(root_mock.method_calls, [
      mock.call.test.WillRunStory(root_mock.state.platform),
      mock.call.state.WillRunStory(root_mock.story),
      mock.call.state.CanRunStory(root_mock.story),
      mock.call.state.RunStory(root_mock.results),
      mock.call.test.Measure(root_mock.state.platform, root_mock.results),
      mock.call.state.DidRunStory(root_mock.results),
      mock.call.test.DidRunStory(root_mock.state.platform)
    ])

  def testRunStoryAndProcessErrorIfNeeded_successLegacy(self):
    root_mock = self._CreateErrorProcessingMock(legacy_test=True)

    story_runner._RunStoryAndProcessErrorIfNeeded(
        root_mock.story, root_mock.results, root_mock.state, root_mock.test)

    self.assertEquals(root_mock.method_calls, [
      mock.call.state.WillRunStory(root_mock.story),
      mock.call.state.CanRunStory(root_mock.story),
      mock.call.state.RunStory(root_mock.results),
      mock.call.state.DidRunStory(root_mock.results),
      mock.call.test.DidRunPage(root_mock.state.platform)
    ])

  def testRunStoryAndProcessErrorIfNeeded_tryTimeout(self):
    root_mock = self._CreateErrorProcessingMock(method_exceptions={
      'state.WillRunStory': exceptions.TimeoutException('foo')
    })

    story_runner._RunStoryAndProcessErrorIfNeeded(
        root_mock.story, root_mock.results, root_mock.state, root_mock.test)

    self.assertEquals(root_mock.method_calls, [
      mock.call.test.WillRunStory(root_mock.state.platform),
      mock.call.state.WillRunStory(root_mock.story),
      mock.call.state.DumpStateUponFailure(root_mock.story, root_mock.results),
      mock.call.results.AddValue(FailureValueMatcher('foo')),
      mock.call.state.DidRunStory(root_mock.results),
      mock.call.test.DidRunStory(root_mock.state.platform)
    ])

  def testRunStoryAndProcessErrorIfNeeded_tryError(self):
    root_mock = self._CreateErrorProcessingMock(method_exceptions={
      'state.CanRunStory': exceptions.Error('foo')
    })

    with self.assertRaisesRegexp(exceptions.Error, 'foo'):
      story_runner._RunStoryAndProcessErrorIfNeeded(
          root_mock.story, root_mock.results, root_mock.state, root_mock.test)

    self.assertEquals(root_mock.method_calls, [
      mock.call.test.WillRunStory(root_mock.state.platform),
      mock.call.state.WillRunStory(root_mock.story),
      mock.call.state.CanRunStory(root_mock.story),
      mock.call.state.DumpStateUponFailure(root_mock.story, root_mock.results),
      mock.call.results.AddValue(FailureValueMatcher('foo')),
      mock.call.state.DidRunStory(root_mock.results),
      mock.call.test.DidRunStory(root_mock.state.platform)
    ])

  def testRunStoryAndProcessErrorIfNeeded_tryUnsupportedAction(self):
    root_mock = self._CreateErrorProcessingMock(method_exceptions={
      'state.RunStory': page_action.PageActionNotSupported('foo')
    })

    story_runner._RunStoryAndProcessErrorIfNeeded(
        root_mock.story, root_mock.results, root_mock.state, root_mock.test)

    self.assertEquals(root_mock.method_calls, [
      mock.call.test.WillRunStory(root_mock.state.platform),
      mock.call.state.WillRunStory(root_mock.story),
      mock.call.state.CanRunStory(root_mock.story),
      mock.call.state.RunStory(root_mock.results),
      mock.call.results.AddValue(SkipValueMatcher()),
      mock.call.state.DidRunStory(root_mock.results),
      mock.call.test.DidRunStory(root_mock.state.platform)
    ])

  def testRunStoryAndProcessErrorIfNeeded_tryUnhandlable(self):
    root_mock = self._CreateErrorProcessingMock(method_exceptions={
      'test.WillRunStory': Exception('foo')
    })

    with self.assertRaisesRegexp(Exception, 'foo'):
      story_runner._RunStoryAndProcessErrorIfNeeded(
          root_mock.story, root_mock.results, root_mock.state, root_mock.test)

    self.assertEquals(root_mock.method_calls, [
      mock.call.test.WillRunStory(root_mock.state.platform),
      mock.call.state.DumpStateUponFailure(root_mock.story, root_mock.results),
      mock.call.results.AddValue(FailureValueMatcher('foo')),
      mock.call.state.DidRunStory(root_mock.results),
      mock.call.test.DidRunStory(root_mock.state.platform)
    ])

  def testRunStoryAndProcessErrorIfNeeded_finallyException(self):
    root_mock = self._CreateErrorProcessingMock(method_exceptions={
      'state.DidRunStory': Exception('bar')
    })

    with self.assertRaisesRegexp(Exception, 'bar'):
      story_runner._RunStoryAndProcessErrorIfNeeded(
          root_mock.story, root_mock.results, root_mock.state, root_mock.test)

    self.assertEquals(root_mock.method_calls, [
      mock.call.test.WillRunStory(root_mock.state.platform),
      mock.call.state.WillRunStory(root_mock.story),
      mock.call.state.CanRunStory(root_mock.story),
      mock.call.state.RunStory(root_mock.results),
      mock.call.test.Measure(root_mock.state.platform, root_mock.results),
      mock.call.state.DidRunStory(root_mock.results),
      mock.call.state.DumpStateUponFailure(root_mock.story, root_mock.results)
    ])

  def testRunStoryAndProcessErrorIfNeeded_tryTimeout_finallyException(self):
    root_mock = self._CreateErrorProcessingMock(method_exceptions={
      'state.RunStory': exceptions.TimeoutException('foo'),
      'state.DidRunStory': Exception('bar')
    })

    story_runner._RunStoryAndProcessErrorIfNeeded(
        root_mock.story, root_mock.results, root_mock.state, root_mock.test)

    self.assertEquals(root_mock.method_calls, [
      mock.call.test.WillRunStory(root_mock.state.platform),
      mock.call.state.WillRunStory(root_mock.story),
      mock.call.state.CanRunStory(root_mock.story),
      mock.call.state.RunStory(root_mock.results),
      mock.call.state.DumpStateUponFailure(root_mock.story, root_mock.results),
      mock.call.results.AddValue(FailureValueMatcher('foo')),
      mock.call.state.DidRunStory(root_mock.results)
    ])

  def testRunStoryAndProcessErrorIfNeeded_tryError_finallyException(self):
    root_mock = self._CreateErrorProcessingMock(method_exceptions={
      'state.WillRunStory': exceptions.Error('foo'),
      'test.DidRunStory': Exception('bar')
    })

    with self.assertRaisesRegexp(exceptions.Error, 'foo'):
      story_runner._RunStoryAndProcessErrorIfNeeded(
          root_mock.story, root_mock.results, root_mock.state, root_mock.test)

    self.assertEquals(root_mock.method_calls, [
      mock.call.test.WillRunStory(root_mock.state.platform),
      mock.call.state.WillRunStory(root_mock.story),
      mock.call.state.DumpStateUponFailure(root_mock.story, root_mock.results),
      mock.call.results.AddValue(FailureValueMatcher('foo')),
      mock.call.state.DidRunStory(root_mock.results),
      mock.call.test.DidRunStory(root_mock.state.platform)
    ])

  def testRunStoryAndProcessErrorIfNeeded_tryUnsupportedAction_finallyException(
      self):
    root_mock = self._CreateErrorProcessingMock(method_exceptions={
      'test.WillRunStory': page_action.PageActionNotSupported('foo'),
      'state.DidRunStory': Exception('bar')
    })

    story_runner._RunStoryAndProcessErrorIfNeeded(
        root_mock.story, root_mock.results, root_mock.state, root_mock.test)

    self.assertEquals(root_mock.method_calls, [
      mock.call.test.WillRunStory(root_mock.state.platform),
      mock.call.results.AddValue(SkipValueMatcher()),
      mock.call.state.DidRunStory(root_mock.results)
    ])

  def testRunStoryAndProcessErrorIfNeeded_tryUnhandlable_finallyException(self):
    root_mock = self._CreateErrorProcessingMock(method_exceptions={
      'test.Measure': Exception('foo'),
      'test.DidRunStory': Exception('bar')
    })

    with self.assertRaisesRegexp(Exception, 'foo'):
      story_runner._RunStoryAndProcessErrorIfNeeded(
          root_mock.story, root_mock.results, root_mock.state, root_mock.test)

    self.assertEquals(root_mock.method_calls, [
      mock.call.test.WillRunStory(root_mock.state.platform),
      mock.call.state.WillRunStory(root_mock.story),
      mock.call.state.CanRunStory(root_mock.story),
      mock.call.state.RunStory(root_mock.results),
      mock.call.test.Measure(root_mock.state.platform, root_mock.results),
      mock.call.state.DumpStateUponFailure(root_mock.story, root_mock.results),
      mock.call.results.AddValue(FailureValueMatcher('foo')),
      mock.call.state.DidRunStory(root_mock.results),
      mock.call.test.DidRunStory(root_mock.state.platform)
    ])<|MERGE_RESOLUTION|>--- conflicted
+++ resolved
@@ -544,13 +544,8 @@
 
       def DumpStateUponFailure(self, story, results):
         unit_test_events.append('dump-state')
-<<<<<<< HEAD
-
-
-=======
-
-
->>>>>>> 60a9ee0b
+
+
     class Test(legacy_page_test.LegacyPageTest):
       def __init__(self, *args):
         super(Test, self).__init__(*args)
