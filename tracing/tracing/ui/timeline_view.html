--- conflicted
+++ resolved
@@ -370,14 +370,9 @@
     var modelInstanceChanged = model != this.model;
     var modelValid = model && !model.bounds.isEmpty;
 
-<<<<<<< HEAD
-    var importWarningsEl = Polymer.dom(this.root.querySelector('#import-warnings'));
-    importWarningsEl.textContent = '';
-=======
     var importWarningsEl = Polymer.dom(this.root).querySelector(
         '#import-warnings');
     Polymer.dom(importWarningsEl).textContent = '';
->>>>>>> 2f870b17
 
     // Remove old trackView if the model has completely changed.
     if (modelInstanceChanged) {
