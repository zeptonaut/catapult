--- conflicted
+++ resolved
@@ -24,30 +24,12 @@
   metric_mapper_path = os.path.join(metrics_dir, _METRIC_MAP_FUNCTION_FILENAME)
 
   modules_to_load = [function_handle.ModuleToLoad(filename=metric_mapper_path)]
-<<<<<<< HEAD
-  options = {'metric': metric}
-=======
   options = {'metrics': metrics}
->>>>>>> 60a9ee0b
   map_function_handle = function_handle.FunctionHandle(
       modules_to_load, _METRIC_MAP_FUNCTION_NAME, options)
 
   return job_module.Job(map_function_handle, None)
 
-<<<<<<< HEAD
-def RunMetric(filename, metric, extra_import_options=None):
-  result = RunMetricOnTraces([filename], metric, extra_import_options)
-  return result[filename]
-
-def RunMetricOnTraces(filenames, metric,
-                      extra_import_options=None):
-  trace_handles = [
-      file_handle.URLFileHandle(f, 'file://%s' % f) for f in filenames]
-  job = _GetMetricRunnerHandle(metric)
-  runner = map_runner.MapRunner(
-      trace_handles, job,
-      extra_import_options=extra_import_options,
-=======
 def RunMetric(filename, metrics, extra_import_options=None):
   result = RunMetricOnTraces([filename], metrics, extra_import_options)
   return result[filename]
@@ -59,7 +41,6 @@
   job = _GetMetricRunnerHandle(metrics)
   runner = map_runner.MapRunner(
       trace_handles, job, extra_import_options=extra_import_options,
->>>>>>> 60a9ee0b
       progress_reporter=progress_reporter.ProgressReporter())
   map_results = runner.RunMapper()
   return map_results