--- conflicted
+++ resolved
@@ -34,11 +34,7 @@
  - name: delete-old-tests-queue
    rate: 20/s
    retry_parameters:
-<<<<<<< HEAD
-     task_retry_limit: 1
-=======
      task_retry_limit: 5
->>>>>>> 60a9ee0b
 
  - name: edit-sheriffs-queue
    rate: 10/m
