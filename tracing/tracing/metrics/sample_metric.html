--- conflicted
+++ resolved
@@ -29,8 +29,6 @@
     values.addValue(new tr.v.NumericValue('baz', n3));
   }
 
-<<<<<<< HEAD
-=======
   function sampleMetric2(values, model) {
     var n1 = new tr.v.ScalarNumeric(sizeInBytes_smallerIsBetter, 1);
     var n2 = new tr.v.ScalarNumeric(sizeInBytes_smallerIsBetter, 2);
@@ -41,7 +39,6 @@
     values.addValue(new tr.v.NumericValue('three', n3));
   }
 
->>>>>>> 60a9ee0b
   tr.metrics.MetricRegistry.register(sampleMetric);
   tr.metrics.MetricRegistry.register(sampleMetric2);
 
