<!DOCTYPE html>
<!--
Copyright 2016 The Chromium Authors. All rights reserved.
Use of this source code is governed by a BSD-style license that can be
found in the LICENSE file.
-->

<link rel="import" href="/perf_insights/mre/function_handle.html">
<link rel="import" href="/tracing/metrics/all_metrics.html">
<link rel="import" href="/tracing/metrics/metric_registry.html">
<link rel="import" href="/tracing/value/value_set.html">

<script>
'use strict';

tr.exportTo('tr.metrics', function() {
  /**
   * @param {!pi.mre.MreResult} result
   * @param {!tr.model.Model} model
   * @param {!Object} options
   */
  function metricMapFunction(result, model, options) {
    if (options === undefined)
      throw new Error('Expected an options dict.');

<<<<<<< HEAD
    var metricName = options.metric;
    if (metricName === undefined)
      throw new Error('A metric name should be specified.');

    var values = new tr.v.ValueSet();

    var metric = tr.metrics.MetricRegistry.findTypeInfoWithName(metricName);
    if (metric === undefined)
      throw new Error('"' + metricName + '" is not a registered metric.');
    metric.constructor(values, model);
=======
    var metricNames = options.metrics;
    if (!metricNames)
      throw new Error('Metric names should be specified.');

    var values = new tr.v.ValueSet();

    for (var metricName of metricNames) {
      var metric = tr.metrics.MetricRegistry.findTypeInfoWithName(metricName);
      if (metric === undefined)
        throw new Error('"' + metricName + '" is not a registered metric.');
      metric.constructor(values, model);
    }
>>>>>>> 60a9ee0b

    for (var metadata of model.metadata) {
      if (!metadata.value || !metadata.value['iteration-info'])
        continue;
      var iteration = new tr.v.d.IterationInfo(
          metadata.value['iteration-info']);
      // Values can be separated from their ValueSet and mixed into ValueSets
      // with Values from other iterations, so add IterationInfo to each Value.
<<<<<<< HEAD
      values.map(function(value) {
        value.diagnostics.add('iteration', iteration);
      });
=======
      values.map(v => iteration.addToValue(v));
>>>>>>> 60a9ee0b
    }

    result.addPair('values', values.valueDicts);
  }

  pi.FunctionRegistry.register(metricMapFunction);

  return {
    metricMapFunction: metricMapFunction
  };
});
</script><|MERGE_RESOLUTION|>--- conflicted
+++ resolved
@@ -23,18 +23,6 @@
     if (options === undefined)
       throw new Error('Expected an options dict.');
 
-<<<<<<< HEAD
-    var metricName = options.metric;
-    if (metricName === undefined)
-      throw new Error('A metric name should be specified.');
-
-    var values = new tr.v.ValueSet();
-
-    var metric = tr.metrics.MetricRegistry.findTypeInfoWithName(metricName);
-    if (metric === undefined)
-      throw new Error('"' + metricName + '" is not a registered metric.');
-    metric.constructor(values, model);
-=======
     var metricNames = options.metrics;
     if (!metricNames)
       throw new Error('Metric names should be specified.');
@@ -47,7 +35,6 @@
         throw new Error('"' + metricName + '" is not a registered metric.');
       metric.constructor(values, model);
     }
->>>>>>> 60a9ee0b
 
     for (var metadata of model.metadata) {
       if (!metadata.value || !metadata.value['iteration-info'])
@@ -56,13 +43,7 @@
           metadata.value['iteration-info']);
       // Values can be separated from their ValueSet and mixed into ValueSets
       // with Values from other iterations, so add IterationInfo to each Value.
-<<<<<<< HEAD
-      values.map(function(value) {
-        value.diagnostics.add('iteration', iteration);
-      });
-=======
       values.map(v => iteration.addToValue(v));
->>>>>>> 60a9ee0b
     }
 
     result.addPair('values', values.valueDicts);
