<!DOCTYPE html>
<!--
Copyright (c) 2013 The Chromium Authors. All rights reserved.
Use of this source code is governed by a BSD-style license that can be
found in the LICENSE file.
-->

<link rel="import" href="/tracing/base/guid.html">
<link rel="import" href="/tracing/base/range.html">
<link rel="import" href="/tracing/model/async_slice.html">
<link rel="import" href="/tracing/model/event_container.html">

<script>
'use strict';

/**
 * @fileoverview Provides the AsyncSliceGroup class.
 */
tr.exportTo('tr.model', function() {
  /**
   * A group of AsyncSlices associated with a thread.
   * @constructor
   * @extends {tr.model.EventContainer}
   */
  function AsyncSliceGroup(parentContainer, opt_name) {
    tr.model.EventContainer.call(this);
    this.parentContainer_ = parentContainer;
    this.slices = [];
    this.name_ = opt_name;
    this.viewSubGroups_ = undefined;
  }

  AsyncSliceGroup.prototype = {
    __proto__: tr.model.EventContainer.prototype,

    get parentContainer() {
      return this.parentContainer_;
    },

    get model() {
      return this.parentContainer_.parent.model;
    },

    get stableId() {
      return this.parentContainer_.stableId + '.AsyncSliceGroup';
    },

    getSettingsKey: function() {
      if (!this.name_)
        return undefined;
      var parentKey = this.parentContainer_.getSettingsKey();
      if (!parentKey)
        return undefined;
      return parentKey + '.' + this.name_;
    },

    /**
     * Helper function that pushes the provided slice onto the slices array.
     */
    push: function(slice) {
      slice.parentContainer = this.parentContainer;
      this.slices.push(slice);
      return slice;
    },

    /**
     * @return {Number} The number of slices in this group.
     */
    get length() {
      return this.slices.length;
    },

    /**
     * Shifts all the timestamps inside this group forward by the amount
     * specified, including all nested subSlices if there are any.
     */
    shiftTimestampsForward: function(amount) {
      for (var sI = 0; sI < this.slices.length; sI++) {
        var slice = this.slices[sI];
        slice.start = (slice.start + amount);
        // Shift all nested subSlices recursively.
        var shiftSubSlices = function(subSlices) {
          if (subSlices === undefined || subSlices.length === 0)
            return;
          for (var sJ = 0; sJ < subSlices.length; sJ++) {
            subSlices[sJ].start += amount;
            shiftSubSlices(subSlices[sJ].subSlices);
          }
        };
        shiftSubSlices(slice.subSlices);
      }
    },

    /**
     * Updates the bounds for this group based on the slices it contains.
     */
    updateBounds: function() {
      this.bounds.reset();
      for (var i = 0; i < this.slices.length; i++) {
        this.bounds.addValue(this.slices[i].start);
        this.bounds.addValue(this.slices[i].end);
      }
    },

    /**
     * Gets the sub-groups in this A-S-G defined by the group titles.
     *
     * @return {Array} An array of AsyncSliceGroups where each group has
     * slices that started on the same thread.
     */
    get viewSubGroups() {
      if (this.viewSubGroups_ === undefined) {
        var prefix = '';
        if (this.name !== undefined)
          prefix = this.name + '.';
        else
          prefix = '';

        var subGroupsByTitle = {};
        for (var i = 0; i < this.slices.length; ++i) {
          var slice = this.slices[i];
          var subGroupTitle = slice.viewSubGroupTitle;
          if (!subGroupsByTitle[subGroupTitle]) {
            subGroupsByTitle[subGroupTitle] = new AsyncSliceGroup(
                this.parentContainer_, prefix + subGroupTitle);
          }
          subGroupsByTitle[subGroupTitle].push(slice);
        }
        this.viewSubGroups_ = tr.b.dictionaryValues(subGroupsByTitle);
        this.viewSubGroups_.sort(function(a, b) {
          return a.slices[0].compareTo(b.slices[0]);
        });
      }
      return this.viewSubGroups_;
    },

    findTopmostSlicesInThisContainer: function*(eventPredicate, opt_this) {
      for (var slice of this.slices) {
        if (slice.isTopLevel) {
          yield * slice.findTopmostSlicesRelativeToThisSlice(
              eventPredicate, opt_this);
        }
      }
    },

<<<<<<< HEAD
    childEvents: function*(eventTypePredicate, opt_this) {
=======
    childEvents: function*() {
>>>>>>> 60a9ee0b
      // Async slices normally don't have sub-slices, and when they do,
      // the sub-slice is specific to the type of async slice. Thus,
      // it is not expected for sub-slices to themselves have sub-sub-slices,
      // which is why we don't recurse into the sub-slices here.
<<<<<<< HEAD
       if (eventTypePredicate.call(opt_this, tr.model.AsyncSlice)) {
        for (var slice of this.slices) {
          yield slice;
          if (slice.subSlices)
            yield * slice.subSlices;
        }
=======
      for (var slice of this.slices) {
        yield slice;
        if (slice.subSlices)
          yield * slice.subSlices;
>>>>>>> 60a9ee0b
      }
    },

    childEventContainers: function*() {
    }
  };

  return {
    AsyncSliceGroup: AsyncSliceGroup
  };
});
</script><|MERGE_RESOLUTION|>--- conflicted
+++ resolved
@@ -143,28 +143,15 @@
       }
     },
 
-<<<<<<< HEAD
-    childEvents: function*(eventTypePredicate, opt_this) {
-=======
     childEvents: function*() {
->>>>>>> 60a9ee0b
       // Async slices normally don't have sub-slices, and when they do,
       // the sub-slice is specific to the type of async slice. Thus,
       // it is not expected for sub-slices to themselves have sub-sub-slices,
       // which is why we don't recurse into the sub-slices here.
-<<<<<<< HEAD
-       if (eventTypePredicate.call(opt_this, tr.model.AsyncSlice)) {
-        for (var slice of this.slices) {
-          yield slice;
-          if (slice.subSlices)
-            yield * slice.subSlices;
-        }
-=======
       for (var slice of this.slices) {
         yield slice;
         if (slice.subSlices)
           yield * slice.subSlices;
->>>>>>> 60a9ee0b
       }
     },
 
