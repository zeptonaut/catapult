# Copyright 2014 The Chromium Authors. All rights reserved.
# Use of this source code is governed by a BSD-style license that can be
# found in the LICENSE file.
import unittest

from telemetry.core import exceptions
from telemetry import decorators
from telemetry.internal.actions import action_runner as action_runner_module
from telemetry.internal.actions import page_action
from telemetry.testing import tab_test_case
import mock
from telemetry.timeline import model
from telemetry.timeline import tracing_config
from telemetry.web_perf import timeline_interaction_record as tir_module


class ActionRunnerInteractionTest(tab_test_case.TabTestCase):

  def GetInteractionRecords(self, trace_data):
    timeline_model = model.TimelineModel(trace_data)
    renderer_thread = timeline_model.GetRendererThreadFromTabId(self._tab.id)
    return [
        tir_module.TimelineInteractionRecord.FromAsyncEvent(e)
        for e in renderer_thread.async_slices
        if tir_module.IsTimelineInteractionRecord(e.name)
        ]

  def VerifyIssuingInteractionRecords(self, **interaction_kwargs):
    action_runner = action_runner_module.ActionRunner(self._tab,
                                                      skip_waits=True)
    self.Navigate('interaction_enabled_page.html')
    action_runner.Wait(1)
    config = tracing_config.TracingConfig()
<<<<<<< HEAD
    config.chrome_trace_config.SetNoOverheadFilter()
=======
    config.chrome_trace_config.SetLowOverheadFilter()
>>>>>>> 60a9ee0b
    config.enable_chrome_trace = True
    self._browser.platform.tracing_controller.StartTracing(config)
    with action_runner.CreateInteraction('InteractionName',
                                                 **interaction_kwargs):
      pass
    trace_data = self._browser.platform.tracing_controller.StopTracing()

    records = self.GetInteractionRecords(trace_data)
    self.assertEqual(
        1, len(records),
        'Failed to issue the interaction record on the tracing timeline.'
        ' Trace data:\n%s' % repr(trace_data._raw_data))
    self.assertEqual('InteractionName', records[0].label)
    for attribute_name in interaction_kwargs:
      self.assertTrue(getattr(records[0], attribute_name))

  # Test disabled for android: crbug.com/437057
  # Test disabled for linux: crbug.com/513874
  @decorators.Disabled('android', 'chromeos', 'linux')
  def testIssuingMultipleMeasurementInteractionRecords(self):
    self.VerifyIssuingInteractionRecords(repeatable=True)


class ActionRunnerTest(tab_test_case.TabTestCase):
  def testExecuteJavaScript(self):
    action_runner = action_runner_module.ActionRunner(self._tab,
                                                      skip_waits=True)
    self.Navigate('blank.html')
    action_runner.ExecuteJavaScript('var testing = 42;')
    self.assertEqual(42, self._tab.EvaluateJavaScript('testing'))

  def testWaitForNavigate(self):
    self.Navigate('page_with_link.html')
    action_runner = action_runner_module.ActionRunner(self._tab,
                                                      skip_waits=True)
    action_runner.ClickElement('#clickme')
    action_runner.WaitForNavigate()

    self.assertTrue(self._tab.EvaluateJavaScript(
        'document.readyState == "interactive" || '
        'document.readyState == "complete"'))
    self.assertEqual(
        self._tab.EvaluateJavaScript('document.location.pathname;'),
        '/blank.html')

  def testWait(self):
    action_runner = action_runner_module.ActionRunner(self._tab)
    self.Navigate('blank.html')

    action_runner.ExecuteJavaScript(
        'window.setTimeout(function() { window.testing = 101; }, 50);')
    action_runner.Wait(0.1)
    self.assertEqual(101, self._tab.EvaluateJavaScript('window.testing'))

    action_runner.ExecuteJavaScript(
        'window.setTimeout(function() { window.testing = 102; }, 100);')
    action_runner.Wait(0.2)
    self.assertEqual(102, self._tab.EvaluateJavaScript('window.testing'))

  def testWaitForJavaScriptCondition(self):
    action_runner = action_runner_module.ActionRunner(self._tab,
                                                      skip_waits=True)
    self.Navigate('blank.html')

    action_runner.ExecuteJavaScript('window.testing = 219;')
    action_runner.WaitForJavaScriptCondition(
        'window.testing == 219', timeout_in_seconds=0.1)
    action_runner.ExecuteJavaScript(
        'window.setTimeout(function() { window.testing = 220; }, 50);')
    action_runner.WaitForJavaScriptCondition(
        'window.testing == 220', timeout_in_seconds=0.1)
    self.assertEqual(220, self._tab.EvaluateJavaScript('window.testing'))

  def testWaitForElement(self):
    action_runner = action_runner_module.ActionRunner(self._tab,
                                                      skip_waits=True)
    self.Navigate('blank.html')

    action_runner.ExecuteJavaScript(
        '(function() {'
        '  var el = document.createElement("div");'
        '  el.id = "test1";'
        '  el.textContent = "foo";'
        '  document.body.appendChild(el);'
        '})()')
    action_runner.WaitForElement('#test1', timeout_in_seconds=0.1)
    action_runner.WaitForElement(text='foo', timeout_in_seconds=0.1)
    action_runner.WaitForElement(
        element_function='document.getElementById("test1")')
    action_runner.ExecuteJavaScript(
        'window.setTimeout(function() {'
        '  var el = document.createElement("div");'
        '  el.id = "test2";'
        '  document.body.appendChild(el);'
        '}, 50)')
    action_runner.WaitForElement('#test2', timeout_in_seconds=0.1)
    action_runner.ExecuteJavaScript(
        'window.setTimeout(function() {'
        '  document.getElementById("test2").textContent = "bar";'
        '}, 50)')
    action_runner.WaitForElement(text='bar', timeout_in_seconds=0.1)
    action_runner.ExecuteJavaScript(
        'window.setTimeout(function() {'
        '  var el = document.createElement("div");'
        '  el.id = "test3";'
        '  document.body.appendChild(el);'
        '}, 50)')
    action_runner.WaitForElement(
        element_function='document.getElementById("test3")')

  def testWaitForElementWithWrongText(self):
    action_runner = action_runner_module.ActionRunner(self._tab,
                                                      skip_waits=True)
    self.Navigate('blank.html')

    action_runner.ExecuteJavaScript(
        '(function() {'
        '  var el = document.createElement("div");'
        '  el.id = "test1";'
        '  el.textContent = "foo";'
        '  document.body.appendChild(el);'
        '})()')
    action_runner.WaitForElement('#test1', timeout_in_seconds=0.2)
    def WaitForElement():
      action_runner.WaitForElement(text='oo', timeout_in_seconds=0.2)
    self.assertRaises(exceptions.TimeoutException, WaitForElement)

  def testClickElement(self):
    self.Navigate('page_with_clickables.html')
    action_runner = action_runner_module.ActionRunner(self._tab,
                                                      skip_waits=True)

    action_runner.ExecuteJavaScript('valueSettableByTest = 1;')
    action_runner.ClickElement('#test')
    self.assertEqual(1, action_runner.EvaluateJavaScript('valueToTest'))

    action_runner.ExecuteJavaScript('valueSettableByTest = 2;')
    action_runner.ClickElement(text='Click/tap me')
    self.assertEqual(2, action_runner.EvaluateJavaScript('valueToTest'))

    action_runner.ExecuteJavaScript('valueSettableByTest = 3;')
    action_runner.ClickElement(
        element_function='document.body.firstElementChild;')
    self.assertEqual(3, action_runner.EvaluateJavaScript('valueToTest'))

    def WillFail():
      action_runner.ClickElement('#notfound')
    self.assertRaises(exceptions.EvaluateException, WillFail)

  @decorators.Disabled('android', 'debug',  # crbug.com/437068
                       'chromeos',          # crbug.com/483212
                       'win')               # catapult/issues/2282
  def testTapElement(self):
    self.Navigate('page_with_clickables.html')
    action_runner = action_runner_module.ActionRunner(self._tab,
                                                      skip_waits=True)

    action_runner.ExecuteJavaScript('valueSettableByTest = 1;')
    action_runner.TapElement('#test')
    self.assertEqual(1, action_runner.EvaluateJavaScript('valueToTest'))

    action_runner.ExecuteJavaScript('valueSettableByTest = 2;')
    action_runner.TapElement(text='Click/tap me')
    self.assertEqual(2, action_runner.EvaluateJavaScript('valueToTest'))

    action_runner.ExecuteJavaScript('valueSettableByTest = 3;')
    action_runner.TapElement(
        element_function='document.body.firstElementChild')
    self.assertEqual(3, action_runner.EvaluateJavaScript('valueToTest'))

    def WillFail():
      action_runner.TapElement('#notfound')
    self.assertRaises(exceptions.EvaluateException, WillFail)

  @decorators.Disabled('android',   # crbug.com/437065.
                       'chromeos')  # crbug.com/483212.
  def testScroll(self):
    if not page_action.IsGestureSourceTypeSupported(
        self._tab, 'touch'):
      return

    self.Navigate('page_with_swipeables.html')
    action_runner = action_runner_module.ActionRunner(self._tab,
                                                      skip_waits=True)

    action_runner.ScrollElement(
        selector='#left-right', direction='right', left_start_ratio=0.9)
    self.assertTrue(action_runner.EvaluateJavaScript(
        'document.querySelector("#left-right").scrollLeft') > 75)
    action_runner.ScrollElement(
        selector='#top-bottom', direction='down', top_start_ratio=0.9)
    self.assertTrue(action_runner.EvaluateJavaScript(
        'document.querySelector("#top-bottom").scrollTop') > 75)

    action_runner.ScrollPage(direction='right', left_start_ratio=0.9,
                             distance=100)
    self.assertTrue(action_runner.EvaluateJavaScript(
        '(document.scrollingElement || document.body).scrollLeft') > 75)

  @decorators.Disabled('android',   # crbug.com/437065.
                       'chromeos')  # crbug.com/483212.
  def testSwipe(self):
    if not page_action.IsGestureSourceTypeSupported(
        self._tab, 'touch'):
      return

    self.Navigate('page_with_swipeables.html')
    action_runner = action_runner_module.ActionRunner(self._tab,
                                                      skip_waits=True)

    action_runner.SwipeElement(
        selector='#left-right', direction='left', left_start_ratio=0.9)
    self.assertTrue(action_runner.EvaluateJavaScript(
        'document.querySelector("#left-right").scrollLeft') > 75)
    action_runner.SwipeElement(
        selector='#top-bottom', direction='up', top_start_ratio=0.9)
    self.assertTrue(action_runner.EvaluateJavaScript(
        'document.querySelector("#top-bottom").scrollTop') > 75)

    action_runner.SwipePage(direction='left', left_start_ratio=0.9)
    self.assertTrue(action_runner.EvaluateJavaScript(
        '(document.scrollingElement || document.body).scrollLeft') > 75)

  def testEnterText(self):
    self.Navigate('blank.html')
    self._tab.ExecuteJavaScript(
        '(function() {'
        '  var elem = document.createElement("textarea");'
        '  document.body.appendChild(elem);'
        '  elem.focus();'
        '})();')

    action_runner = action_runner_module.ActionRunner(self._tab,
                                                      skip_waits=True)
    action_runner.EnterText('That is boring')  # That is boring|.
    action_runner.PressKey('Home')  # |That is boring.
    action_runner.PressKey('ArrowRight', repeat_count=2)  # Th|at is boring.
    action_runner.PressKey('Delete', repeat_count=2)  # Th| is boring.
    action_runner.EnterText('is')  # This| is boring.
    action_runner.PressKey('End')  # This is boring|.
    action_runner.PressKey('ArrowLeft', repeat_count=3)  # This is bor|ing.
    action_runner.PressKey('Backspace', repeat_count=3)  # This is |ing.
    action_runner.EnterText('interest')  # This is interest|ing.

    self.assertEqual('This is interesting',
                     self._tab.EvaluateJavaScript(
                         'document.querySelector("textarea").value'))


class InteractionTest(unittest.TestCase):

  def setUp(self):
    self.mock_action_runner = mock.Mock(action_runner_module.ActionRunner)

  def testIssuingInteractionRecordCommand(self):
    with action_runner_module.Interaction(
        self.mock_action_runner, label='ABC', flags=[]):
      pass
    expected_calls = [
        mock.call.ExecuteJavaScript('console.time("Interaction.ABC");'),
        mock.call.ExecuteJavaScript('console.timeEnd("Interaction.ABC");')]
    self.assertEqual(expected_calls, self.mock_action_runner.mock_calls)

  def testExceptionRaisedInWithInteraction(self):
    class FooException(Exception):
      pass
    # Test that the Foo exception raised in the with block is propagated to the
    # caller.
    with self.assertRaises(FooException):
      with action_runner_module.Interaction(
          self.mock_action_runner, label='ABC', flags=[]):
        raise FooException()

    # Test that the end console.timeEnd(...) isn't called because exception was
    # raised.
    expected_calls = [
        mock.call.ExecuteJavaScript('console.time("Interaction.ABC");')]
    self.assertEqual(expected_calls, self.mock_action_runner.mock_calls)<|MERGE_RESOLUTION|>--- conflicted
+++ resolved
@@ -31,11 +31,7 @@
     self.Navigate('interaction_enabled_page.html')
     action_runner.Wait(1)
     config = tracing_config.TracingConfig()
-<<<<<<< HEAD
-    config.chrome_trace_config.SetNoOverheadFilter()
-=======
     config.chrome_trace_config.SetLowOverheadFilter()
->>>>>>> 60a9ee0b
     config.enable_chrome_trace = True
     self._browser.platform.tracing_controller.StartTracing(config)
     with action_runner.CreateInteraction('InteractionName',
