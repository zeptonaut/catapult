# Copyright 2013 The Chromium Authors. All rights reserved.
# Use of this source code is governed by a BSD-style license that can be
# found in the LICENSE file.

import os
import StringIO
import zipfile

from telemetry.internal.platform import profiler
from telemetry.timeline import chrome_trace_category_filter
from telemetry.timeline import trace_data as trace_data_module
from telemetry.timeline import tracing_category_filter
from telemetry.timeline import tracing_config


class TraceProfiler(profiler.Profiler):

  def __init__(self, browser_backend, platform_backend, output_path, state,
               categories=None):
    super(TraceProfiler, self).__init__(
        browser_backend, platform_backend, output_path, state)
    assert self._browser_backend.supports_tracing
    # We always want flow events when tracing via telemetry.
    categories_with_flow = 'disabled-by-default-toplevel.flow'
    if categories:
      categories_with_flow += ',%s' % categories
    config = tracing_config.TracingConfig()
    config.enable_chrome_trace = True
<<<<<<< HEAD
    config.chrome_trace_config.SetTracingCategoryFilter(
        tracing_category_filter.TracingCategoryFilter(categories_with_flow))
=======
    config.chrome_trace_config.SetCategoryFilter(
        chrome_trace_category_filter.ChromeTraceCategoryFilter(
            categories_with_flow))
>>>>>>> 60a9ee0b
    self._browser_backend.StartTracing(config, timeout=10)

  @classmethod
  def name(cls):
    return 'trace'

  @classmethod
  def is_supported(cls, browser_type):
    return True

  def CollectProfile(self):
    print 'Processing trace...'

    trace_result_builder = trace_data_module.TraceDataBuilder()
    self._browser_backend.StopTracing(trace_result_builder)
    trace_result = trace_result_builder.AsData()

    trace_file = '%s.zip' % self._output_path

    with zipfile.ZipFile(trace_file, 'w', zipfile.ZIP_DEFLATED) as z:
      trace_data = StringIO.StringIO()
      trace_result.Serialize(trace_data)
      trace_name = '%s.json' % os.path.basename(self._output_path)
      z.writestr(trace_name, trace_data.getvalue())

    print 'Trace saved as %s' % trace_file
    print 'To view, open in chrome://tracing'

    return [trace_file]


class TraceDetailedProfiler(TraceProfiler):

  def __init__(self, browser_backend, platform_backend, output_path, state):
    super(TraceDetailedProfiler, self).__init__(
        browser_backend, platform_backend, output_path, state,
        categories='disabled-by-default-cc.debug*')

  @classmethod
  def name(cls):
    return 'trace-detailed'


class TraceAllProfiler(TraceProfiler):

  def __init__(self, browser_backend, platform_backend, output_path, state):
    super(TraceAllProfiler, self).__init__(
        browser_backend, platform_backend, output_path, state,
        categories='disabled-by-default-*')

  @classmethod
  def name(cls):
    return 'trace-all'<|MERGE_RESOLUTION|>--- conflicted
+++ resolved
@@ -9,7 +9,6 @@
 from telemetry.internal.platform import profiler
 from telemetry.timeline import chrome_trace_category_filter
 from telemetry.timeline import trace_data as trace_data_module
-from telemetry.timeline import tracing_category_filter
 from telemetry.timeline import tracing_config
 
 
@@ -26,14 +25,9 @@
       categories_with_flow += ',%s' % categories
     config = tracing_config.TracingConfig()
     config.enable_chrome_trace = True
-<<<<<<< HEAD
-    config.chrome_trace_config.SetTracingCategoryFilter(
-        tracing_category_filter.TracingCategoryFilter(categories_with_flow))
-=======
     config.chrome_trace_config.SetCategoryFilter(
         chrome_trace_category_filter.ChromeTraceCategoryFilter(
             categories_with_flow))
->>>>>>> 60a9ee0b
     self._browser_backend.StartTracing(config, timeout=10)
 
   @classmethod
