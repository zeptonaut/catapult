--- conflicted
+++ resolved
@@ -176,15 +176,6 @@
     self._config.enable_platform_display_trace = False
 
     if isinstance(overhead_level,
-<<<<<<< HEAD
-                  tracing_category_filter.TracingCategoryFilter):
-      self._config.chrome_trace_config.SetTracingCategoryFilter(overhead_level)
-    elif overhead_level in ALL_OVERHEAD_LEVELS:
-      if overhead_level == NO_OVERHEAD_LEVEL:
-        self._config.chrome_trace_config.SetNoOverheadFilter()
-      elif overhead_level == MINIMAL_OVERHEAD_LEVEL:
-        self._config.chrome_trace_config.SetMinimalOverheadFilter()
-=======
                   chrome_trace_category_filter.ChromeTraceCategoryFilter):
       self._config.chrome_trace_config.SetCategoryFilter(overhead_level)
     elif overhead_level in ALL_OVERHEAD_LEVELS:
@@ -192,7 +183,6 @@
         self._config.chrome_trace_config.SetLowOverheadFilter()
       elif overhead_level == DEFAULT_OVERHEAD_LEVEL:
         self._config.chrome_trace_config.SetDefaultOverheadFilter()
->>>>>>> 60a9ee0b
       else:
         self._config.chrome_trace_config.SetDebugOverheadFilter()
     else:
@@ -200,30 +190,18 @@
                       "object or valid overhead level string. Given overhead "
                       "level: %s" % overhead_level)
 
-<<<<<<< HEAD
-    self._timeline_based_metric = None
-=======
     self._timeline_based_metrics = None
->>>>>>> 60a9ee0b
     self._legacy_timeline_based_metrics = []
 
 
   def ExtendTraceCategoryFilter(self, filters):
-<<<<<<< HEAD
-    category_filter = self._config.chrome_trace_config.tracing_category_filter
-=======
     category_filter = self._config.chrome_trace_config.category_filter
->>>>>>> 60a9ee0b
     for new_category_filter in filters:
       category_filter.AddIncludedCategory(new_category_filter)
 
   @property
   def category_filter(self):
-<<<<<<< HEAD
-    return self._config.chrome_trace_config.tracing_category_filter
-=======
     return self._config.chrome_trace_config.category_filter
->>>>>>> 60a9ee0b
 
   @property
   def config(self):
@@ -240,15 +218,10 @@
       metrics: A list of strings giving metric paths under
           //tracing/tracing/metrics.
     """
-<<<<<<< HEAD
-    assert isinstance(metric, basestring)
-    self._timeline_based_metric = metric
-=======
     assert isinstance(metrics, list)
     for metric in metrics:
       assert isinstance(metric, basestring)
     self._timeline_based_metrics = metrics
->>>>>>> 60a9ee0b
 
   def GetTimelineBasedMetrics(self):
     return self._timeline_based_metrics
@@ -309,13 +282,8 @@
     trace_value = trace.TraceValue(results.current_page, trace_result)
     results.AddValue(trace_value)
 
-<<<<<<< HEAD
-    if self._tbm_options.GetTimelineBasedMetric():
-      self._ComputeTimelineBasedMetric(results, trace_value)
-=======
     if self._tbm_options.GetTimelineBasedMetrics():
       self._ComputeTimelineBasedMetrics(results, trace_value)
->>>>>>> 60a9ee0b
       # Legacy metrics can be computed, but only if explicitly specified.
       if self._tbm_options.GetLegacyTimelineBasedMetrics():
         self._ComputeLegacyTimelineBasedMetrics(results, trace_result)
