<!DOCTYPE html>
<!--
Copyright 2015 The Chromium Authors. All rights reserved.
Use of this source code is governed by a BSD-style license that can be
found in the LICENSE file.
-->

<link rel="import" href="/tracing/value/time_display_mode.html">
<link rel="import" href="/tracing/value/unit.html">
<link rel="import" href="/tracing/value/unit_scale.html">

<script>
'use strict';

tr.b.unittest.testSuite(function() {
  var Unit = tr.v.Unit;
  var UnitScale = tr.v.UnitScale;
  var ImprovementDirection = tr.v.ImprovementDirection;

  test('Unit.display-mode-changed', function() {
    var Unit = tr.v.Unit;
    var TimeDisplayModes = tr.v.TimeDisplayModes;

    var listenerWasCalled = false;
    function listener(e) {
      listenerWasCalled = true;
    }

    try {
      Unit.currentTimeDisplayMode = TimeDisplayModes.ms;
      Unit.addEventListener('display-mode-changed', listener);

      listenerWasCalled = false;
      Unit.currentTimeDisplayMode = TimeDisplayModes.ns;
      assert.isTrue(listenerWasCalled);
      assert.equal(Unit.currentTimeDisplayMode, TimeDisplayModes.ns);
    } finally {
      Unit.removeEventListener('display-mode-changed', listener);
      Unit.reset();
    }
  });

  function checkTimeUnit(unit) {
    try {
      // Use milliseconds to display time (default behavior).
      Unit.currentTimeDisplayMode = tr.v.TimeDisplayModes.ms;

      assert.strictEqual(unit.format(0), '0.000 ms');
      assert.strictEqual(unit.format(0.02), '0.020 ms');
      assert.strictEqual(unit.format(0.001), '0.001 ms');
      assert.strictEqual(unit.format(0.0005), '0.001 ms');
      assert.strictEqual(unit.format(0.00049), '0.000 ms');
      assert.strictEqual(unit.format(999.999), '999.999 ms');
      assert.strictEqual(unit.format(1000.001), '1,000.001 ms');
      assert.strictEqual(unit.format(123456789), '123,456,789.000 ms');
      assert.strictEqual(unit.format(-0.00051), '-0.001 ms');
      assert.strictEqual(unit.format(-123456789), '-123,456,789.000 ms');

      // Change the unit to nanoseconds.
      Unit.currentTimeDisplayMode = tr.v.TimeDisplayModes.ns;

      assert.strictEqual(unit.format(0), '0 ns');
      assert.strictEqual(unit.format(1), '1,000,000 ns');
      assert.strictEqual(unit.format(0.000042), '42 ns');
      assert.strictEqual(unit.format(0.000001), '1 ns');
      assert.strictEqual(unit.format(0.0000005), '1 ns');
      assert.strictEqual(unit.format(0.00000049), '0 ns');
      assert.strictEqual(unit.format(123.456), '123,456,000 ns');
      assert.strictEqual(unit.format(-0.07), '-70,000 ns');
    } finally {
      Unit.reset();
    }
  }

  test('timeStampInMs', function() {
    assert.strictEqual(Unit.byName.timeStampInMs.unitName, 'timeStampInMs');
    assert.strictEqual(Unit.byName.timeStampInMs.asJSON(), 'tsMs');
    checkTimeUnit(Unit.byName.timeStampInMs);
  });

  test('timeDurationInMs', function() {
    assert.strictEqual(Unit.byName.timeDurationInMs.unitName,
        'timeDurationInMs');
    assert.strictEqual(Unit.byName.timeDurationInMs.asJSON(), 'ms');
    checkTimeUnit(Unit.byName.timeDurationInMs);
  });

  test('sizeInBytes', function() {
    var SOURCE_VALUES = [0, 1, 1536, 424.5 * 1024 * 1024,
        1025 * 1024 * 1024 * 1024 * 1024, -2.5 * 1024 * 1024];
    var EXPECTED_REGULAR_FORMATTED_VALUES = ['0.0 B', '1.0 B', '1.5 KiB',
        '424.5 MiB', '1,025.0 TiB', '-2.5 MiB'];
    var EXPECTED_DELTA_FORMATTED_VALUES = ['\u00B10.0 B', '+1.0 B', '+1.5 KiB',
        '+424.5 MiB', '+1,025.0 TiB', '-2.5 MiB'];

    function checkSizeUnit(unit, expectation) {
      assert.strictEqual(unit.unitName, expectation.unitName);
      assert.strictEqual(unit.asJSON(), expectation.asJSON);
      assert.strictEqual(unit.isDelta, expectation.isDelta);
      assert.strictEqual(unit.baseUnit, expectation.baseUnit);
      assert.strictEqual(unit.correspondingDeltaUnit,
          expectation.correspondingDeltaUnit);
      assert.strictEqual(unit.improvementDirection,
          expectation.improvementDirection);
      assert.deepEqual(SOURCE_VALUES.map(v => unit.format(v)),
          expectation.formattedValues);
    }

    // Regular (non-delta).
    checkSizeUnit(Unit.byName.sizeInBytes, {
      unitName: 'sizeInBytes',
      asJSON: 'sizeInBytes',
      isDelta: false,
      baseUnit: Unit.byName.sizeInBytes,
      correspondingDeltaUnit: Unit.byName.sizeInBytesDelta,
      improvementDirection: ImprovementDirection.DONT_CARE,
      formattedValues: EXPECTED_REGULAR_FORMATTED_VALUES
    });
    checkSizeUnit(Unit.byName.sizeInBytes_smallerIsBetter, {
      unitName: 'sizeInBytes_smallerIsBetter',
      asJSON: 'sizeInBytes_smallerIsBetter',
      isDelta: false,
      baseUnit: Unit.byName.sizeInBytes,
      correspondingDeltaUnit: Unit.byName.sizeInBytesDelta_smallerIsBetter,
      improvementDirection: ImprovementDirection.SMALLER_IS_BETTER,
      formattedValues: EXPECTED_REGULAR_FORMATTED_VALUES
    });
    checkSizeUnit(Unit.byName.sizeInBytes_biggerIsBetter, {
      unitName: 'sizeInBytes_biggerIsBetter',
      asJSON: 'sizeInBytes_biggerIsBetter',
      isDelta: false,
      baseUnit: Unit.byName.sizeInBytes,
      correspondingDeltaUnit: Unit.byName.sizeInBytesDelta_biggerIsBetter,
      improvementDirection: ImprovementDirection.BIGGER_IS_BETTER,
      formattedValues: EXPECTED_REGULAR_FORMATTED_VALUES
    });

    // Delta.
    checkSizeUnit(Unit.byName.sizeInBytesDelta, {
      unitName: 'sizeInBytesDelta',
      asJSON: 'sizeInBytesDelta',
      isDelta: true,
      baseUnit: Unit.byName.sizeInBytes,
      correspondingDeltaUnit: Unit.byName.sizeInBytesDelta,
      improvementDirection: ImprovementDirection.DONT_CARE,
      formattedValues: EXPECTED_DELTA_FORMATTED_VALUES
    });
    checkSizeUnit(Unit.byName.sizeInBytesDelta_smallerIsBetter, {
      unitName: 'sizeInBytesDelta_smallerIsBetter',
      asJSON: 'sizeInBytesDelta_smallerIsBetter',
      isDelta: true,
      baseUnit: Unit.byName.sizeInBytes,
      correspondingDeltaUnit: Unit.byName.sizeInBytesDelta_smallerIsBetter,
      improvementDirection: ImprovementDirection.SMALLER_IS_BETTER,
      formattedValues: EXPECTED_DELTA_FORMATTED_VALUES
    });
    checkSizeUnit(Unit.byName.sizeInBytesDelta_biggerIsBetter, {
      unitName: 'sizeInBytesDelta_biggerIsBetter',
      asJSON: 'sizeInBytesDelta_biggerIsBetter',
      isDelta: true,
      baseUnit: Unit.byName.sizeInBytes,
      correspondingDeltaUnit: Unit.byName.sizeInBytesDelta_biggerIsBetter,
      improvementDirection: ImprovementDirection.BIGGER_IS_BETTER,
      formattedValues: EXPECTED_DELTA_FORMATTED_VALUES
    });
  });

  test('context', function() {
    assert.strictEqual(Unit.byName.timeStampInMs.format(0, {}), '0.000 ms');
    assert.strictEqual(Unit.byName.normalizedPercentageDelta.format(1.23456,
        { maximumFractionDigits: 2 }), '+123.46%');
    assert.strictEqual(Unit.byName.powerInWatts.format(999.999,
        { minimumFractionDigits: 5 }), '999.99900 W');
    assert.strictEqual(Unit.byName.powerInWatts_biggerIsBetter.format(8.88,
        { minimumFractionDigits: 1 }), '8.88 W');
    assert.strictEqual(Unit.byName.unitlessNumber.format(0.00789,
        { maximumFractionDigits: 6 }), '0.00789');
    assert.strictEqual(Unit.byName.unitlessNumber.format(41.9,
        { maximumFractionDigits: 0 }), '42');
    assert.strictEqual(
        Unit.byName.energyInJoules.format(0.4444,
            { minimumFractionDigits: 2, maximumFractionDigits: 3 }),
        '0.444 J');
    assert.strictEqual(
        Unit.byName.energyInJoules.format(0.6,
            { minimumFractionDigits: 2, maximumFractionDigits: 3 }),
        '0.60 J');
    assert.strictEqual(
        Unit.byName.sizeInBytesDelta_smallerIsBetter.format(0,
            { minimumFractionDigits: 1, maximumFractionDigits: 1 }),
        '\u00B10.0 B');
    assert.strictEqual(
        Unit.byName.sizeInBytes.format(25600000000,
            { unitPrefix: UnitScale.Binary.KIBI }),
        '25,000,000.0 KiB');
    assert.strictEqual(
        Unit.byName.sizeInBytes.format(5243,
            { unitPrefix: UnitScale.Binary.MEBI, minimumFractionDigits: 2 }),
        '0.01 MiB');
  });

  test('energyInJoules', function() {
    assert.equal(Unit.byName.energyInJoules.format(1000), '1,000.000 J');
    assert.equal(Unit.byName.energyInJoules.format(1), '1.000 J');
    assert.equal(Unit.byName.energyInJoules.format(.005), '0.005 J');
    assert.equal(Unit.byName.energyInJoules.format(.0005), '0.001 J');
    assert.equal(Unit.byName.energyInJoules.format(.0004), '0.000 J');
  });

  test('powerInWatts', function() {
    assert.equal(Unit.byName.powerInWatts.format(1000), '1,000.000 W');
    assert.equal(Unit.byName.powerInWatts.format(1), '1.000 W');
    assert.equal(Unit.byName.powerInWatts.format(.001), '0.001 W');
    assert.equal(Unit.byName.powerInWatts.format(.001005), '0.001 W');
  });

  test('unitlessNumber', function() {
    assert.equal(Unit.byName.unitlessNumber.format(1), '1.000');
    assert.equal(Unit.byName.unitlessNumber.format(1.23), '1.230');
    assert.equal(Unit.byName.unitlessNumber.format(-1.23), '-1.230');
    assert.equal(Unit.byName.unitlessNumber.format(0), '0.000');
  });
<<<<<<< HEAD
=======

  test('count', function() {
    assert.equal(Unit.byName.count.format(0), '0');
    assert.equal(Unit.byName.count.format(1), '1');
    assert.equal(Unit.byName.count.format(100), '100');
  });
>>>>>>> 60a9ee0b
});
</script><|MERGE_RESOLUTION|>--- conflicted
+++ resolved
@@ -220,14 +220,11 @@
     assert.equal(Unit.byName.unitlessNumber.format(-1.23), '-1.230');
     assert.equal(Unit.byName.unitlessNumber.format(0), '0.000');
   });
-<<<<<<< HEAD
-=======
 
   test('count', function() {
     assert.equal(Unit.byName.count.format(0), '0');
     assert.equal(Unit.byName.count.format(1), '1');
     assert.equal(Unit.byName.count.format(100), '100');
   });
->>>>>>> 60a9ee0b
 });
 </script>