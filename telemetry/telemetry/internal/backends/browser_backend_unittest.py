--- conflicted
+++ resolved
@@ -30,12 +30,8 @@
           return temp_file_name
 
       options = options_for_unittests.GetCopy()
-<<<<<<< HEAD
-      options.browser_options.enable_logging = True
-=======
       options.browser_options.logging_verbosity = (
           options.browser_options.VERBOSE_LOGGING)
->>>>>>> 60a9ee0b
       options.browser_options.logs_cloud_bucket = 'ABC'
       options.browser_options.logs_cloud_remote_path = 'def'
 
