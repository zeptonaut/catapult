--- conflicted
+++ resolved
@@ -5,11 +5,7 @@
 found in the LICENSE file.
 -->
 
-<<<<<<< HEAD
-<link rel="import" href="/tracing/base/range.html">
-=======
 <link rel="import" href="/tracing/base/raf.html">
->>>>>>> 60a9ee0b
 <link rel="import" href="/tracing/ui/base/bar_chart.html">
 <link rel="import" href="/tracing/ui/base/d3.html">
 
@@ -27,14 +23,8 @@
 
     decorate: function() {
       BarChart.prototype.decorate.call(this);
-<<<<<<< HEAD
       Polymer.dom(this).classList.remove('bar-chart');
       Polymer.dom(this).classList.add('name-bar-chart');
-      this.bottomMargin_ = 40;
-=======
-      this.classList.remove('bar-chart');
-      this.classList.add('name-bar-chart');
->>>>>>> 60a9ee0b
     },
 
     isDatumFieldSeries_: function(fieldName) {
