--- conflicted
+++ resolved
@@ -195,11 +195,7 @@
   },
 
   get tabsHidden() {
-<<<<<<< HEAD
-    var ts = this.shadowRoot.querySelector('tab-strip');
-=======
     var ts = Polymer.dom(this.root).querySelector('tab-strip');
->>>>>>> 2f870b17
     return ts.classList.contains('hidden');
   },
 
