--- conflicted
+++ resolved
@@ -321,7 +321,6 @@
     var rows = tableEl.tableRows;
     var col = tableEl.tableColumns[0];
 
-<<<<<<< HEAD
     assert.equal(Polymer.dom(column.value(rows[0])).textContent,
         '2 memory dumps in Process 1');
     assert.equal(Polymer.dom(column.value(rows[1])).textContent,
@@ -331,17 +330,6 @@
 
     // Check that the analysis link is associated with the right dumps.
     assert.isTrue(column.value(rows[1]).selection.equals(new tr.model.EventSet([
-=======
-    assert.equal(col.value(rows[0]).textContent,
-        '2 memory dumps in Process 1');
-    assert.equal(col.value(rows[1]).textContent,
-        '3 memory dumps in Process 2');
-    assert.equal(col.value(rows[2]).textContent,
-        '1 memory dump in Process 4');
-
-    // Check that the analysis link is associated with the right dumps.
-    assert.isTrue(col.value(rows[1]).selection.equals(new tr.model.EventSet([
->>>>>>> 60a9ee0b
       globalMemoryDumps[0].processMemoryDumps[2],
       globalMemoryDumps[1].processMemoryDumps[2],
       globalMemoryDumps[2].processMemoryDumps[2]
@@ -354,11 +342,7 @@
     assert.equal(col.value(subRow).children[0].value, 42);
 
     // Check that the analysis link is associated with the right dump.
-<<<<<<< HEAD
-    assert.isTrue(column.value(subRow).selection.equals(
-=======
     assert.isTrue(col.value(subRow).selection.equals(
->>>>>>> 60a9ee0b
         new tr.model.EventSet(globalMemoryDumps[0].processMemoryDumps[2])));
   });
 });
