--- conflicted
+++ resolved
@@ -35,16 +35,10 @@
 
 V8_CHECKOUT_BINARY_PATH = os.path.join(
     '{v8_root}', 'v8', 'out', 'Release', 'd8')
-<<<<<<< HEAD
-V8_GENERATE_GYP_CMD = (sys.executable + ' ' + os.path.join('build', 'gyp_v8') +
-                       ' -Dtarget_arch={arch}')
-V8_COMPILE_CMD = 'ninja -C {0} d8'.format(os.path.join('out', 'Release'))
-=======
 V8_GENERATE_GYP_CMD = (sys.executable + ' ' +
                        os.path.join('gypfiles', 'gyp_v8') +
                        ' -Dtarget_arch={arch}')
 V8_COMPILE_CMD = 'ninja -j 100 -C {0} d8'.format(os.path.join('out', 'Release'))
->>>>>>> 60a9ee0b
 V8_STRIP_CMD = 'strip -x {0}'.format(os.path.join('out', 'Release', 'd8'))
 
 VALID_CHANNEL_LIST = ['stable', 'canary', 'beta', 'dev']
@@ -119,15 +113,11 @@
   # channel, and build the d8 binary.
   with TempDir() as v8_checkout_path:
     with ChangeDirectory(v8_checkout_path):
-<<<<<<< HEAD
-      os.environ['DEPOT_TOOLS_WIN_TOOLCHAIN'] = '0'
-=======
       if 'DEPOT_TOOLS_WIN_TOOLCHAIN' not in os.environ:
         # If the user doesn't specify that they're using the Googler Windows
         # build toolchain, assume that they're not.
         os.environ['DEPOT_TOOLS_WIN_TOOLCHAIN'] = '0'
 
->>>>>>> 60a9ee0b
       _RunCommand('fetch v8')
       with ChangeDirectory('v8'):
         _RunCommand('git checkout {0}'.format(v8_version))
