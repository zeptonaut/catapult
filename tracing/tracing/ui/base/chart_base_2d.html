--- conflicted
+++ resolved
@@ -160,20 +160,12 @@
 
       // Y.
       var yRange = new tr.b.Range();
-<<<<<<< HEAD
-      var keySet = new Set(this.seriesKeys_);
-      for (var i = 0; i < this.data_.length; i++)
-        for (var key in this.data_[i])
-          if (keySet.has(key))
-            yRange.addValue(this.data_[i][key]);
-=======
       for (var i = 0; i < this.data_.length; i++) {
         for (var key in this.data_[i]) {
           if (!isNaN(Math.max(this.data_[i][key])))
             yRange.addValue(this.data_[i][key]);
         }
       }
->>>>>>> 60a9ee0b
 
       this.yScale_.range([height, 0]);
       this.yScale_.domain([yRange.min, yRange.max]);
