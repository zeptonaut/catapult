<!DOCTYPE html>
<!--
Copyright (c) 2013 The Chromium Authors. All rights reserved.
Use of this source code is governed by a BSD-style license that can be
found in the LICENSE file.
-->

<link rel="import" href="/tracing/base/color_scheme.html">
<link rel="import" href="/tracing/base/guid.html">
<link rel="import" href="/tracing/base/sorted_array_utils.html">
<link rel="import" href="/tracing/core/filter.html">
<link rel="import" href="/tracing/model/event_container.html">

<script>
'use strict';

/**
 * @fileoverview Provides the SliceGroup class.
 */
tr.exportTo('tr.model', function() {
  var ColorScheme = tr.b.ColorScheme;
  var Slice = tr.model.Slice;

  function getSliceLo(s) {
    return s.start;
  }

  function getSliceHi(s) {
    return s.end;
  }

  /**
   * A group of Slices, plus code to create them from B/E events, as
   * well as arrange them into subRows.
   *
   * Do not mutate the slices array directly. Modify it only by
   * SliceGroup mutation methods.
   *
   * @constructor
   * @param {function(new:Slice, category, title, colorId, start, args)=}
   *     opt_sliceConstructor The constructor to use when creating slices.
   * @extends {tr.model.EventContainer}
   */
  function SliceGroup(parentContainer, opt_sliceConstructor, opt_name) {
    tr.model.EventContainer.call(this);

    this.parentContainer_ = parentContainer;

    var sliceConstructor = opt_sliceConstructor || Slice;
    this.sliceConstructor = sliceConstructor;

    this.openPartialSlices_ = [];

    this.slices = [];
    this.topLevelSlices = [];
    this.haveTopLevelSlicesBeenBuilt = false;
    this.name_ = opt_name;

    if (this.model === undefined)
      throw new Error('SliceGroup must have model defined.');
  }

  SliceGroup.prototype = {
    __proto__: tr.model.EventContainer.prototype,

    get parentContainer() {
      return this.parentContainer_;
    },

    get model() {
      return this.parentContainer_.model;
    },

    get stableId() {
      return this.parentContainer_.stableId + '.SliceGroup';
    },

    getSettingsKey: function() {
      if (!this.name_)
        return undefined;
      var parentKey = this.parentContainer_.getSettingsKey();
      if (!parentKey)
        return undefined;
      return parentKey + '.' + this.name;
    },

    /**
     * @return {Number} The number of slices in this group.
     */
    get length() {
      return this.slices.length;
    },

    /**
     * Helper function that pushes the provided slice onto the slices array.
     * @param {Slice} slice The slice to be added to the slices array.
     */
    pushSlice: function(slice) {
      this.haveTopLevelSlicesBeenBuilt = false;
      slice.parentContainer = this.parentContainer_;
      this.slices.push(slice);
      return slice;
    },

    /**
     * Helper function that pushes the provided slices onto the slices array.
     * @param {Array.<Slice>} slices An array of slices to be added.
     */
    pushSlices: function(slices) {
      this.haveTopLevelSlicesBeenBuilt = false;
      slices.forEach(function(slice) {
        slice.parentContainer = this.parentContainer_;
        this.slices.push(slice);
      }, this);
    },

    /**
     * Opens a new slice in the group's slices.
     *
     * Calls to beginSlice and
     * endSlice must be made with non-monotonically-decreasing timestamps.
     *
     * @param {String} category Category name of the slice to add.
     * @param {String} title Title of the slice to add.
     * @param {Number} ts The timetsamp of the slice, in milliseconds.
     * @param {Object.<string, Object>=} opt_args Arguments associated with
     * the slice.
     * @param {Number=} opt_colorId The color of the slice, defined by
     * its palette id (see base/color_scheme.html).
     */
    beginSlice: function(category, title, ts, opt_args, opt_tts,
                         opt_argsStripped, opt_colorId) {
      if (this.openPartialSlices_.length) {
        var prevSlice = this.openPartialSlices_[
            this.openPartialSlices_.length - 1];
        if (ts < prevSlice.start)
          throw new Error('Slices must be added in increasing timestamp order');
      }

      var colorId = opt_colorId ||
          ColorScheme.getColorIdForGeneralPurposeString(title);
      var slice = new this.sliceConstructor(category, title, colorId, ts,
                                            opt_args ? opt_args : {}, null,
                                            opt_tts, undefined,
                                            opt_argsStripped);
      this.openPartialSlices_.push(slice);
      slice.didNotFinish = true;
      this.pushSlice(slice);

      return slice;
    },

    isTimestampValidForBeginOrEnd: function(ts) {
      if (!this.openPartialSlices_.length)
        return true;
      var top = this.openPartialSlices_[this.openPartialSlices_.length - 1];
      return ts >= top.start;
    },

    /**
     * @return {Number} The number of beginSlices for which an endSlice has not
     * been issued.
     */
    get openSliceCount() {
      return this.openPartialSlices_.length;
    },

    get mostRecentlyOpenedPartialSlice() {
      if (!this.openPartialSlices_.length)
        return undefined;
      return this.openPartialSlices_[this.openPartialSlices_.length - 1];
    },

    /**
     * Ends the last begun slice in this group and pushes it onto the slice
     * array.
     *
     * @param {Number} ts Timestamp when the slice ended
     * @param {Number=} opt_colorId The color of the slice, defined by
     * its palette id (see base/color_scheme.html).
     * @return {Slice} slice.
     */
    endSlice: function(ts, opt_tts, opt_colorId) {
      if (!this.openSliceCount)
        throw new Error('endSlice called without an open slice');

      var slice = this.openPartialSlices_[this.openSliceCount - 1];
      this.openPartialSlices_.splice(this.openSliceCount - 1, 1);
      if (ts < slice.start)
        throw new Error('Slice ' + slice.title +
                        ' end time is before its start.');

      slice.duration = ts - slice.start;
      slice.didNotFinish = false;
      slice.colorId = opt_colorId || slice.colorId;

      if (opt_tts && slice.cpuStart !== undefined)
        slice.cpuDuration = opt_tts - slice.cpuStart;

      return slice;
    },

    /**
     * Push a complete event as a Slice into the slice list.
     * The timestamp can be in any order.
     *
     * @param {String} category Category name of the slice to add.
     * @param {String} title Title of the slice to add.
     * @param {Number} ts The timetsamp of the slice, in milliseconds.
     * @param {Number} duration The duration of the slice, in milliseconds.
     * @param {Object.<string, Object>=} opt_args Arguments associated with
     * the slice.
     * @param {Number=} opt_colorId The color of the slice, as defined by
     * its palette id (see base/color_scheme.html).
     */
    pushCompleteSlice: function(category, title, ts, duration, tts,
                                cpuDuration, opt_args, opt_argsStripped,
                                opt_colorId, opt_bind_id) {
      var colorId = opt_colorId ||
          ColorScheme.getColorIdForGeneralPurposeString(title);
      var slice = new this.sliceConstructor(category, title, colorId, ts,
                                            opt_args ? opt_args : {},
                                            duration, tts, cpuDuration,
                                            opt_argsStripped, opt_bind_id);
      if (duration === undefined)
        slice.didNotFinish = true;
      this.pushSlice(slice);
      return slice;
    },

    /**
     * Closes any open slices.
     * @param {Number=} opt_maxTimestamp The end time to use for the closed
     * slices. If not provided,
     * the max timestamp for this slice is provided.
     */
    autoCloseOpenSlices: function() {
      this.updateBounds();
      var maxTimestamp = this.bounds.max;
      for (var sI = 0; sI < this.slices.length; sI++) {
        var slice = this.slices[sI];
        if (slice.didNotFinish)
          slice.duration = maxTimestamp - slice.start;
      }
      this.openPartialSlices_ = [];
    },

    /**
     * Shifts all the timestamps inside this group forward by the amount
     * specified.
     */
    shiftTimestampsForward: function(amount) {
      for (var sI = 0; sI < this.slices.length; sI++) {
        var slice = this.slices[sI];
        slice.start = (slice.start + amount);
      }
    },

    /**
     * Updates the bounds for this group based on the slices it contains.
     */
    updateBounds: function() {
      this.bounds.reset();
      for (var i = 0; i < this.slices.length; i++) {
        this.bounds.addValue(this.slices[i].start);
        this.bounds.addValue(this.slices[i].end);
      }
    },

    copySlice: function(slice) {
      var newSlice = new this.sliceConstructor(slice.category, slice.title,
          slice.colorId, slice.start,
          slice.args, slice.duration, slice.cpuStart, slice.cpuDuration);
      newSlice.didNotFinish = slice.didNotFinish;
      return newSlice;
    },

    findTopmostSlicesInThisContainer: function*(eventPredicate, opt_this) {
      if (!this.haveTopLevelSlicesBeenBuilt)
        throw new Error('Nope');

      for (var s of this.topLevelSlices)
        yield * s.findTopmostSlicesRelativeToThisSlice(eventPredicate);
    },

<<<<<<< HEAD
    childEvents: function*(eventTypePredicate, opt_this) {
      if (eventTypePredicate.call(opt_this, this.sliceConstructor))
        yield * this.slices;
=======
    childEvents: function*() {
      yield * this.slices;
>>>>>>> 60a9ee0b
    },

    childEventContainers: function*() {
    },

    getSlicesOfName: function(title) {
      var slices = [];
      for (var i = 0; i < this.slices.length; i++) {
        if (this.slices[i].title == title) {
          slices.push(this.slices[i]);
        }
      }
      return slices;
    },

    iterSlicesInTimeRange: function(callback, start, end) {
      var ret = [];
      tr.b.iterateOverIntersectingIntervals(
        this.topLevelSlices,
        function(s) { return s.start; },
        function(s) { return s.duration; },
        start,
        end,
        function(topLevelSlice) {
          callback(topLevelSlice);
          for (var slice of topLevelSlice.enumerateAllDescendents())
            callback(slice);
        });
      return ret;
    },

    findFirstSlice: function() {
      if (!this.haveTopLevelSlicesBeenBuilt)
        throw new Error('Nope');
      if (0 === this.slices.length)
        return undefined;
      return this.slices[0];
    },

    findSliceAtTs: function(ts) {
      if (!this.haveTopLevelSlicesBeenBuilt)
        throw new Error('Nope');
      var i = tr.b.findIndexInSortedClosedIntervals(
          this.topLevelSlices,
          getSliceLo, getSliceHi,
          ts);
      if (i == -1 || i == this.topLevelSlices.length)
        return undefined;

      var curSlice = this.topLevelSlices[i];

      // Now recurse on slice looking for subSlice of given ts.
      while (true) {
        var i = tr.b.findIndexInSortedClosedIntervals(
            curSlice.subSlices,
            getSliceLo, getSliceHi,
            ts);
        if (i == -1 || i == curSlice.subSlices.length)
          return curSlice;
        curSlice = curSlice.subSlices[i];
      }
    },

    findNextSliceAfter: function(ts, refGuid) {
      var i = tr.b.findLowIndexInSortedArray(
          this.slices, getSliceLo, ts);
      if (i === this.slices.length)
        return undefined;
      for (; i < this.slices.length; i++) {
        var slice = this.slices[i];
        if (slice.start > ts)
          return slice;
        if (slice.guid <= refGuid)
          continue;
        return slice;
      }
      return undefined;
    },

    /**
     * Construct subSlices for this group.
     * Populate the group topLevelSlices, parent slices get a subSlices[],
     * a selfThreadTime and a selfTime, child slices get a parentSlice
     * reference.
     */
    createSubSlices: function() {
      this.haveTopLevelSlicesBeenBuilt = true;
      this.createSubSlicesImpl_();
      if (this.parentContainer.timeSlices)
        this.addCpuTimeToSubslices_(this.parentContainer.timeSlices);
      this.slices.forEach(function(slice) {
        var selfTime = slice.duration;
        for (var i = 0; i < slice.subSlices.length; i++)
          selfTime -= slice.subSlices[i].duration;
        slice.selfTime = selfTime;

        if (slice.cpuDuration === undefined)
          return;

        var cpuSelfTime = slice.cpuDuration;
        for (var i = 0; i < slice.subSlices.length; i++) {
          if (slice.subSlices[i].cpuDuration !== undefined)
            cpuSelfTime -= slice.subSlices[i].cpuDuration;
        }
        slice.cpuSelfTime = cpuSelfTime;
      });
    },
    createSubSlicesImpl_: function() {
      var precisionUnit = this.model.intrinsicTimeUnit;

      function addSliceIfBounds(root, child) {
        // Because we know that the start time of child is >= the start time
        // of all other slices seen so far, we can just check the last slice
        // of each row for bounding.
        if (root.bounds(child, precisionUnit)) {
          if (root.subSlices && root.subSlices.length > 0) {
            if (addSliceIfBounds(root.subSlices[root.subSlices.length - 1],
                                 child))
              return true;
          }
          child.parentSlice = root;
          if (root.subSlices === undefined)
            root.subSlices = [];
          root.subSlices.push(child);
          return true;
        }
        return false;
      }

      if (!this.slices.length)
        return;

      var ops = [];
      for (var i = 0; i < this.slices.length; i++) {
        if (this.slices[i].subSlices)
          this.slices[i].subSlices.splice(0,
                                          this.slices[i].subSlices.length);
        ops.push(i);
      }

      var originalSlices = this.slices;
      ops.sort(function(ix, iy) {
        var x = originalSlices[ix];
        var y = originalSlices[iy];
        if (x.start != y.start)
          return x.start - y.start;

        // Elements get inserted into the slices array in order of when the
        // slices start. Because slices must be properly nested, we break
        // start-time ties by assuming that the elements appearing earlier
        // in the slices array (and thus ending earlier) start earlier.
        return ix - iy;
      });

      var slices = new Array(this.slices.length);
      for (var i = 0; i < ops.length; i++) {
        slices[i] = originalSlices[ops[i]];
      }

      // Actually build the subrows.
      var rootSlice = slices[0];
      this.topLevelSlices = [];
      this.topLevelSlices.push(rootSlice);
      rootSlice.isTopLevel = true;
      for (var i = 1; i < slices.length; i++) {
        var slice = slices[i];
        if (!addSliceIfBounds(rootSlice, slice)) {
          rootSlice = slice;
          rootSlice.isTopLevel = true;
          this.topLevelSlices.push(rootSlice);
        }
      }

      // Keep the slices in sorted form.
      this.slices = slices;
    },
    addCpuTimeToSubslices_: function(timeSlices) {
      var SCHEDULING_STATE = tr.model.SCHEDULING_STATE;
      var sliceIdx = 0;
      timeSlices.forEach(function(timeSlice) {
        if (timeSlice.schedulingState == SCHEDULING_STATE.RUNNING) {
          while (sliceIdx < this.topLevelSlices.length) {
            if (this.addCpuTimeToSubslice_(this.topLevelSlices[sliceIdx],
                timeSlice)) {
              // The current top-level slice and children are fully
              // accounted for, proceed to next top-level slice.
              sliceIdx++;
            } else {
              // The current top-level runs beyond the time slice, break out
              // so we can potentially add more time slices to it
              break;
            }
          }
        }
      }, this);
    },
    /* Add run-time of this timeSlice to the passed in slice
     * and all of it's children (recursively).
     * Returns whether the slice ends before or at the end of the
     * time slice, signaling we are done with this slice.
     */
    addCpuTimeToSubslice_: function(slice, timeSlice) {
      // Make sure they overlap
      if (slice.start > timeSlice.end || slice.end < timeSlice.start)
        return slice.end <= timeSlice.end;

      // Compute actual overlap
      var duration = timeSlice.duration;
      if (slice.start > timeSlice.start)
        duration -= slice.start - timeSlice.start;
      if (timeSlice.end > slice.end)
        duration -= timeSlice.end - slice.end;

      if (slice.cpuDuration) {
        slice.cpuDuration += duration;
      } else {
        slice.cpuDuration = duration;
      }

      for (var i = 0; i < slice.subSlices.length; i++) {
        this.addCpuTimeToSubslice_(slice.subSlices[i], timeSlice);
      }

      return slice.end <= timeSlice.end;
    }
  };

  /**
   * Merge two slice groups.
   *
   * If the two groups do not nest properly some of the slices of groupB will
   * be split to accomodate the improper nesting.  This is done to accomodate
   * combined kernel and userland call stacks on Android.  Because userland
   * tracing is done by writing to the trace_marker file, the kernel calls
   * that get invoked as part of that write may not be properly nested with
   * the userland call trace.  For example the following sequence may occur:
   *
   *     kernel enter sys_write        (the write to trace_marker)
   *     user   enter some_function
   *     kernel exit  sys_write
   *     ...
   *     kernel enter sys_write        (the write to trace_marker)
   *     user   exit  some_function
   *     kernel exit  sys_write
   *
   * This is handled by splitting the sys_write call into two slices as
   * follows:
   *
   *     | sys_write |            some_function            | sys_write (cont.) |
   *                 | sys_write (cont.) |     | sys_write |
   *
   * The colorId of both parts of the split slices are kept the same, and the
   * " (cont.)" suffix is appended to the later parts of a split slice.
   *
   * The two input SliceGroups are not modified by this, and the merged
   * SliceGroup will contain a copy of each of the input groups' slices (those
   * copies may be split).
   */
  SliceGroup.merge = function(groupA, groupB) {
    // This is implemented by traversing the two slice groups in reverse
    // order.  The slices in each group are sorted by ascending end-time, so
    // we must do the traversal from back to front in order to maintain the
    // sorting.
    //
    // We traverse the two groups simultaneously, merging as we go.  At each
    // iteration we choose the group from which to take the next slice based
    // on which group's next slice has the greater end-time.  During this
    // traversal we maintain a stack of currently "open" slices for each input
    // group.  A slice is considered "open" from the time it gets reached in
    // our input group traversal to the time we reach an slice in this
    // traversal with an end-time before the start time of the "open" slice.
    //
    // Each time a slice from groupA is opened or closed (events corresponding
    // to the end-time and start-time of the input slice, respectively) we
    // split all of the currently open slices from groupB.

    if (groupA.openPartialSlices_.length > 0)
      throw new Error('groupA has open partial slices');

    if (groupB.openPartialSlices_.length > 0)
      throw new Error('groupB has open partial slices');

    if (groupA.parentContainer != groupB.parentContainer)
      throw new Error('Different parent threads. Cannot merge');

    if (groupA.sliceConstructor != groupB.sliceConstructor)
      throw new Error('Different slice constructors. Cannot merge');

    var result = new SliceGroup(groupA.parentContainer,
                                groupA.sliceConstructor,
                                groupA.name_);

    var slicesA = groupA.slices;
    var slicesB = groupB.slices;
    var idxA = 0;
    var idxB = 0;
    var openA = [];
    var openB = [];

    var splitOpenSlices = function(when) {
      for (var i = 0; i < openB.length; i++) {
        var oldSlice = openB[i];
        var oldEnd = oldSlice.end;
        if (when < oldSlice.start || oldEnd < when) {
          throw new Error('slice should not be split');
        }

        var newSlice = result.copySlice(oldSlice);
        newSlice.start = when;
        newSlice.duration = oldEnd - when;
        if (newSlice.title.indexOf(' (cont.)') == -1)
          newSlice.title += ' (cont.)';
        oldSlice.duration = when - oldSlice.start;
        openB[i] = newSlice;
        result.pushSlice(newSlice);
      }
    };

    var closeOpenSlices = function(upTo) {
      while (openA.length > 0 || openB.length > 0) {
        var nextA = openA[openA.length - 1];
        var nextB = openB[openB.length - 1];
        var endA = nextA && nextA.end;
        var endB = nextB && nextB.end;

        if ((endA === undefined || endA > upTo) &&
            (endB === undefined || endB > upTo)) {
          return;
        }

        if (endB === undefined || endA < endB) {
          splitOpenSlices(endA);
          openA.pop();
        } else {
          openB.pop();
        }
      }
    };

    while (idxA < slicesA.length || idxB < slicesB.length) {
      var sA = slicesA[idxA];
      var sB = slicesB[idxB];
      var nextSlice, isFromB;

      if (sA === undefined || (sB !== undefined && sA.start > sB.start)) {
        nextSlice = result.copySlice(sB);
        isFromB = true;
        idxB++;
      } else {
        nextSlice = result.copySlice(sA);
        isFromB = false;
        idxA++;
      }

      closeOpenSlices(nextSlice.start);

      result.pushSlice(nextSlice);

      if (isFromB) {
        openB.push(nextSlice);
      } else {
        splitOpenSlices(nextSlice.start);
        openA.push(nextSlice);
      }
    }

    closeOpenSlices();

    return result;
  };

  return {
    SliceGroup: SliceGroup
  };
});
</script><|MERGE_RESOLUTION|>--- conflicted
+++ resolved
@@ -283,14 +283,8 @@
         yield * s.findTopmostSlicesRelativeToThisSlice(eventPredicate);
     },
 
-<<<<<<< HEAD
-    childEvents: function*(eventTypePredicate, opt_this) {
-      if (eventTypePredicate.call(opt_this, this.sliceConstructor))
-        yield * this.slices;
-=======
     childEvents: function*() {
       yield * this.slices;
->>>>>>> 60a9ee0b
     },
 
     childEventContainers: function*() {
