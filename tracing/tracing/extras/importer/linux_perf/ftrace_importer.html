--- conflicted
+++ resolved
@@ -798,12 +798,10 @@
       if (!event)
         return false;
 
-<<<<<<< HEAD
       // DO NOT SUBMIT until this is removed.
-      this.addClockSyncRecord_(new InstantClockSyncRecord('monotonic', ts, {
-        perfTS: ts,
-        parentTS: event[1] * 1000
-      }));
+      var monotonicTs = event[1] * 1000;
+      this.addClockSyncRecord_(new InstantClockSyncRecord(
+          'ftrace_global_to_monotonic', ts, { monotonicTs: monotonicTs }));
 
       // We have a clock sync event that contains two timestamps: a timestamp
       // according to the ftrace 'global' clock, and that same timestamp
@@ -815,11 +813,6 @@
           tr.model.ClockDomainId.LINUX_CLOCK_MONOTONIC,
           'linux_clock_monotonic_to_ftrace_global', event[1] * 1000);
 
-=======
-      var monotonicTs = event[1] * 1000;
-      this.addClockSyncRecord_(new InstantClockSyncRecord(
-          'ftrace_global_to_monotonic', ts, { monotonicTs: monotonicTs }));
->>>>>>> 164a18d8
       return true;
     },
 
