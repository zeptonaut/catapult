--- conflicted
+++ resolved
@@ -706,11 +706,7 @@
         return tr.b.identity;
 
       return function(ts) {
-<<<<<<< HEAD
         return ts + sync.parentTs - monotonicSyncs[0].start;
-=======
-        return ts + sync.parentTs - sync.perfTs;
->>>>>>> 4530c709
       };
     },
 
@@ -754,13 +750,9 @@
       if (event) {
         var name = event[1];
         var pieces = event[2].split(' ');
-<<<<<<< HEAD
-        var args = {};
-=======
         var args = {
-          perfTs: ts
+          perfTs: event.perfTs
         };
->>>>>>> 4530c709
         for (var i = 0; i < pieces.length; i++) {
           var parts = pieces[i].split('=');
           if (parts.length != 2)
