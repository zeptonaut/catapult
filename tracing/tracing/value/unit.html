--- conflicted
+++ resolved
@@ -322,8 +322,6 @@
     formatSpec: {
       minimumFractionDigits: 3,
       maximumFractionDigits: 3
-<<<<<<< HEAD
-=======
     }
   });
 
@@ -333,7 +331,6 @@
     formatSpec: {
       minimumFractionDigits: 0,
       maximumFractionDigits: 0
->>>>>>> 60a9ee0b
     }
   });
 
