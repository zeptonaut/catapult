<!DOCTYPE html>
<!--
Copyright (c) 2014 The Chromium Authors. All rights reserved.
Use of this source code is governed by a BSD-style license that can be
found in the LICENSE file.
-->

<link rel="import" href="/tracing/base/math.html">
<link rel="import" href="/tracing/base/range.html">
<<<<<<< HEAD
=======
<script src="/mannwhitneyu/mannwhitneyu.js"></script>

<script>
'use strict';
// In node, the script-src for mannwhitneyu above brings in mannwhitneyui
// into a module, instead of into the global scope. Whereas this file
// assumes that mannwhitneyu is in the global scope. So, in Node only, we
// require() it in, and then take all its exports and shove them into the
// global scope by hand.
(function(global) {
  if (tr.isNode) {
    var mwuAbsPath = HTMLImportsLoader.hrefToAbsolutePath(
        '/mannwhitneyu.js');
    var mwuModule = require(mwuAbsPath);
    for (var exportName in mwuModule) {
      global[exportName] = mwuModule[exportName];
    }
  }
})(this);
</script>
>>>>>>> 60a9ee0b

<script>
'use strict';

tr.exportTo('tr.b', function() {

  function identity(d) {
    return d;
  }

  function Statistics() {
  }

  /* Returns the quotient, or zero if the denominator is zero.*/
  Statistics.divideIfPossibleOrZero = function(numerator, denominator) {
    if (denominator === 0)
      return 0;
    return numerator / denominator;
  };

  Statistics.sum = function(ary, opt_func, opt_this) {
    var func = opt_func || identity;
    var ret = 0;
    var i = 0;
    for (var elt of ary)
      ret += func.call(opt_this, elt, i++);
    return ret;
  };

  Statistics.mean = function(ary, opt_func, opt_this) {
    if (ary.length == 0)
      return undefined;
    return Statistics.sum(ary, opt_func, opt_this) / ary.length;
  };

  // Returns undefined if the sum of the weights is zero.
  Statistics.weightedMean = function(
      ary, weightCallback, opt_valueCallback, opt_this) {
    var valueCallback = opt_valueCallback || identity;
    var numerator = 0;
    var denominator = 0;
    var i = -1;

    for (var elt of ary) {
      i++;
      var value = valueCallback.call(opt_this, elt, i);
      if (value === undefined)
        continue;
      var weight = weightCallback.call(opt_this, elt, i, value);
      numerator += weight * value;
      denominator += weight;
    }

    if (denominator === 0)
      return undefined;

    return numerator / denominator;
  };

  Statistics.variance = function(ary, opt_func, opt_this) {
    if (ary.length === 0)
      return undefined;
    if (ary.length === 1)
      return 0;
    var func = opt_func || identity;
    var mean = Statistics.mean(ary, func, opt_this);
    var sumOfSquaredDistances = Statistics.sum(
        ary,
        function(d, i) {
          var v = func.call(this, d, i) - mean;
          return v * v;
        },
        opt_this);
    return sumOfSquaredDistances / (ary.length - 1);
  };

  Statistics.stddev = function(ary, opt_func, opt_this) {
    if (ary.length == 0)
      return undefined;
    return Math.sqrt(
        Statistics.variance(ary, opt_func, opt_this));
  };

  Statistics.max = function(ary, opt_func, opt_this) {
    var func = opt_func || identity;
    var ret = -Infinity;
    var i = 0;
    for (var elt of ary)
      ret = Math.max(ret, func.call(opt_this, elt, i++));
    return ret;
  };

  Statistics.min = function(ary, opt_func, opt_this) {
    var func = opt_func || identity;
    var ret = Infinity;
    var i = 0;
    for (var elt of ary)
      ret = Math.min(ret, func.call(opt_this, elt, i++));
    return ret;
  };

  Statistics.range = function(ary, opt_func, opt_this) {
    var func = opt_func || identity;
    var ret = new tr.b.Range();
    var i = 0;
    for (var elt of ary)
      ret.addValue(func.call(opt_this, elt, i++));
    return ret;
  };

  Statistics.percentile = function(ary, percent, opt_func, opt_this) {
    if (!(percent >= 0 && percent <= 1))
      throw new Error('percent must be [0,1]');

    var func = opt_func || identity;
    var tmp = new Array(ary.length);
    var i = 0;
    for (var elt of ary)
      tmp[i] = func.call(opt_this, elt, i++);
    tmp.sort((a, b) => a - b);
    var idx = Math.floor((ary.length - 1) * percent);
    return tmp[idx];
  };

  /**
   * Sorts the samples, and map them linearly to the range [0,1].
   *
   * They're mapped such that for the N samples, the first sample is 0.5/N and
   * the last sample is (N-0.5)/N.
   *
   * Background: The discrepancy of the sample set i/(N-1); i=0, ..., N-1 is
   * 2/N, twice the discrepancy of the sample set (i+1/2)/N; i=0, ..., N-1. In
   * our case we don't want to distinguish between these two cases, as our
   * original domain is not bounded (it is for Monte Carlo integration, where
   * discrepancy was first used).
   **/
  Statistics.normalizeSamples = function(samples) {
    if (samples.length === 0) {
      return {
        normalized_samples: samples,
        scale: 1.0
      };
    }
    // Create a copy to make sure that we don't mutate original |samples| input.
    samples = samples.slice().sort(
      function(a, b) {
        return a - b;
      }
    );
    var low = Math.min.apply(null, samples);
    var high = Math.max.apply(null, samples);
    var new_low = 0.5 / samples.length;
    var new_high = (samples.length - 0.5) / samples.length;
    if (high - low === 0.0) {
      // Samples is an array of 0.5 in this case.
      samples = Array.apply(null, new Array(samples.length)).map(
        function() { return 0.5;});
      return {
        normalized_samples: samples,
        scale: 1.0
      };
    }
    var scale = (new_high - new_low) / (high - low);
    for (var i = 0; i < samples.length; i++) {
      samples[i] = (samples[i] - low) * scale + new_low;
    }
    return {
      normalized_samples: samples,
      scale: scale
    };
  };

  /**
   * Computes the discrepancy of a set of 1D samples from the interval [0,1].
   *
   * The samples must be sorted. We define the discrepancy of an empty set
   * of samples to be zero.
   *
   * http://en.wikipedia.org/wiki/Low-discrepancy_sequence
   * http://mathworld.wolfram.com/Discrepancy.html
   */
  Statistics.discrepancy = function(samples, opt_location_count) {
    if (samples.length === 0)
      return 0.0;

    var max_local_discrepancy = 0;
    var inv_sample_count = 1.0 / samples.length;
    var locations = [];
    // For each location, stores the number of samples less than that location.
    var count_less = [];
    // For each location, stores the number of samples less than or equal to
    // that location.
    var count_less_equal = [];

    if (opt_location_count !== undefined) {
      // Generate list of equally spaced locations.
      var sample_index = 0;
      for (var i = 0; i < opt_location_count; i++) {
        var location = i / (opt_location_count - 1);
        locations.push(location);
        while (sample_index < samples.length &&
          samples[sample_index] < location) {
          sample_index += 1;
        }
        count_less.push(sample_index);
        while (sample_index < samples.length &&
            samples[sample_index] <= location) {
          sample_index += 1;
        }
        count_less_equal.push(sample_index);
      }
    } else {
      // Populate locations with sample positions. Append 0 and 1 if necessary.
      if (samples[0] > 0.0) {
        locations.push(0.0);
        count_less.push(0);
        count_less_equal.push(0);
      }
      for (var i = 0; i < samples.length; i++) {
        locations.push(samples[i]);
        count_less.push(i);
        count_less_equal.push(i + 1);
      }
      if (samples[-1] < 1.0) {
        locations.push(1.0);
        count_less.push(samples.length);
        count_less_equal.push(samples.length);
      }
    }

    // Compute discrepancy as max(overshoot, -undershoot), where
    // overshoot = max(count_closed(i, j)/N - length(i, j)) for all i < j,
    // undershoot = min(count_open(i, j)/N - length(i, j)) for all i < j,
    // N = len(samples),
    // count_closed(i, j) is the number of points between i and j
    // including ends,
    // count_open(i, j) is the number of points between i and j excluding ends,
    // length(i, j) is locations[i] - locations[j].

    // The following algorithm is modification of Kadane's algorithm,
    // see https://en.wikipedia.org/wiki/Maximum_subarray_problem.

    // The maximum of (count_closed(k, i-1)/N - length(k, i-1)) for any k < i-1.
    var max_diff = 0;
    // The minimum of (count_open(k, i-1)/N - length(k, i-1)) for any k < i-1.
    var min_diff = 0;
    for (var i = 1; i < locations.length; i++) {
      var length = locations[i] - locations[i - 1];
      var count_closed = count_less_equal[i] - count_less[i - 1];
      var count_open = count_less[i] - count_less_equal[i - 1];
      // Number of points that are added if we extend a closed range that
      // ends at location (i-1).
      var count_closed_increment =
          count_less_equal[i] - count_less_equal[i - 1];
      // Number of points that are added if we extend an open range that
      // ends at location (i-1).
      var count_open_increment = count_less[i] - count_less[i - 1];

      // Either extend the previous optimal range or start a new one.
      max_diff = Math.max(
          count_closed_increment * inv_sample_count - length + max_diff,
          count_closed * inv_sample_count - length);
      min_diff = Math.min(
          count_open_increment * inv_sample_count - length + min_diff,
          count_open * inv_sample_count - length);

      max_local_discrepancy = Math.max(
          max_diff, -min_diff, max_local_discrepancy);
    }
    return max_local_discrepancy;
  };

  /**
   * A discrepancy based metric for measuring timestamp jank.
   *
   * timestampsDiscrepancy quantifies the largest area of jank observed in a
   * series of timestamps.  Note that this is different from metrics based on
   * the max_time_interval. For example, the time stamp series A = [0,1,2,3,5,6]
   *  and B = [0,1,2,3,5,7] have the same max_time_interval = 2, but
   * Discrepancy(B) > Discrepancy(A).
   *
   * Two variants of discrepancy can be computed:
   *
   * Relative discrepancy is following the original definition of
   * discrepancy. It characterized the largest area of jank, relative to the
   * duration of the entire time stamp series.  We normalize the raw results,
   * because the best case discrepancy for a set of N samples is 1/N (for
   * equally spaced samples), and we want our metric to report 0.0 in that
   * case.
   *
   * Absolute discrepancy also characterizes the largest area of jank, but its
   * value wouldn't change (except for imprecisions due to a low
   * |interval_multiplier|) if additional 'good' intervals were added to an
   * exisiting list of time stamps.  Its range is [0,inf] and the unit is
   * milliseconds.
   *
   * The time stamp series C = [0,2,3,4] and D = [0,2,3,4,5] have the same
   * absolute discrepancy, but D has lower relative discrepancy than C.
   *
   * |timestamps| may be a list of lists S = [S_1, S_2, ..., S_N], where each
   * S_i is a time stamp series. In that case, the discrepancy D(S) is:
   * D(S) = max(D(S_1), D(S_2), ..., D(S_N))
   **/
  Statistics.timestampsDiscrepancy = function(timestamps, opt_absolute,
                            opt_location_count) {
    if (timestamps.length === 0)
      return 0.0;

    if (opt_absolute === undefined)
      opt_absolute = true;

    if (Array.isArray(timestamps[0])) {
      var range_discrepancies = timestamps.map(function(r) {
        return Statistics.timestampsDiscrepancy(r);
      });
      return Math.max.apply(null, range_discrepancies);
    }

    var s = Statistics.normalizeSamples(timestamps);
    var samples = s.normalized_samples;
    var sample_scale = s.scale;
    var discrepancy = Statistics.discrepancy(samples, opt_location_count);
    var inv_sample_count = 1.0 / samples.length;
    if (opt_absolute === true) {
      // Compute absolute discrepancy
      discrepancy /= sample_scale;
    } else {
      // Compute relative discrepancy
      discrepancy = tr.b.clamp(
        (discrepancy - inv_sample_count) / (1.0 - inv_sample_count), 0.0, 1.0);
    }
    return discrepancy;
  };

  /**
   * A discrepancy based metric for measuring duration jank.
   *
   * DurationsDiscrepancy computes a jank metric which measures how irregular a
   * given sequence of intervals is. In order to minimize jank, each duration
   * should be equally long. This is similar to how timestamp jank works,
   * and we therefore reuse the timestamp discrepancy function above to compute
   * a similar duration discrepancy number.
   *
   * Because timestamp discrepancy is defined in terms of timestamps, we first
   * convert the list of durations to monotonically increasing timestamps.
   *
   * Args:
   *  durations: List of interval lengths in milliseconds.
   *  absolute: See TimestampsDiscrepancy.
   *  opt_location_count: See TimestampsDiscrepancy.
   **/
  Statistics.durationsDiscrepancy = function(
      durations, opt_absolute, opt_location_count) {
    if (durations.length === 0)
      return 0.0;

    var timestamps = durations.reduce(function(prev, curr, index, array) {
      prev.push(prev[prev.length - 1] + curr);
      return prev;
    }, [0]);
    return Statistics.timestampsDiscrepancy(
      timestamps, opt_absolute, opt_location_count);
  };


  /**
   * A mechanism to uniformly sample elements from an arbitrary long stream.
   *
   * Call this method every time a new element is obtained from the stream,
   * passing always the same |samples| array and the |numSamples| you desire.
   * Also pass in the current |streamLength|, which is the same as the index of
   * |newElement| within that stream.
   *
   * The |samples| array will possibly be updated, replacing one of its element
   * with |newElements|. The length of |samples| will not be more than
   * |numSamples|.
   *
   * This method guarantees that after |streamLength| elements have been
   * processed each one has equal probability of being in |samples|. The order
   * of samples is not preserved though.
   *
   * Args:
   *  samples: Array of elements that have already been selected. Start with [].
   *  streamLength: The current length of the stream, up to |newElement|.
   *  newElement: The element that was just extracted from the stream.
   *  numSamples: The total number of samples desired.
   **/
  Statistics.uniformlySampleStream = function(samples, streamLength, newElement,
                                              numSamples) {
    if (streamLength <= numSamples) {
      if (samples.length >= streamLength)
        samples[streamLength - 1] = newElement;
      else
        samples.push(newElement);
      return;
    }

    var probToKeep = numSamples / streamLength;
    if (Math.random() > probToKeep)
      return;  // New sample was rejected.

    // Keeping it, replace an alement randomly.
    var index = Math.floor(Math.random() * numSamples);
    samples[index] = newElement;
  };

  /**
   * A mechanism to merge two arrays of uniformly sampled elements in a way that
   * ensures elements in the final array are still sampled uniformly.
   *
   * This works similarly to sampleStreamUniform. The |samplesA| array will be
   * updated, some of its elements replaced by elements from |samplesB| in a
   * way that ensure that elements will be sampled uniformly.
   *
   * Args:
   *  samplesA: Array of uniformly sampled elements, will be updated.
   *  streamLengthA: The length of the stream from which |samplesA| was sampled.
   *  samplesB: Other array of uniformly sampled elements, will NOT be updated.
   *  streamLengthB: The length of the stream from which |samplesB| was sampled.
   *  numSamples: The total number of samples desired, both in |samplesA| and
   *      |samplesB|.
   **/
  Statistics.mergeSampledStreams = function(
      samplesA, streamLengthA,
      samplesB, streamLengthB, numSamples) {
    if (streamLengthB < numSamples) {
      // samplesB has not reached max capacity so every sample of stream B were
      // chosen with certainty. Add them one by one into samplesA.
      var nbElements = Math.min(streamLengthB, samplesB.length);
      for (var i = 0; i < nbElements; ++i) {
        Statistics.uniformlySampleStream(samplesA, streamLengthA + i + 1,
            samplesB[i], numSamples);
      }
      return;
    }
    if (streamLengthA < numSamples) {
      // samplesA has not reached max capacity so every sample of stream A were
      // chosen with certainty. Add them one by one into samplesB.
      var nbElements = Math.min(streamLengthA, samplesA.length);
      var tempSamples = samplesB.slice();
      for (var i = 0; i < nbElements; ++i) {
        Statistics.uniformlySampleStream(tempSamples, streamLengthB + i + 1,
            samplesA[i], numSamples);
      }
      // Copy that back into the first vector.
      for (var i = 0; i < tempSamples.length; ++i) {
        samplesA[i] = tempSamples[i];
      }
      return;
    }

    // Both sample arrays are at max capacity, use the power of maths!
    // Elements in samplesA have been selected with probability
    // numSamples / streamLengthA. Same for samplesB. For each index of the
    // array we keep samplesA[i] with probability
    //   P = streamLengthA / (streamLengthA + streamLengthB)
    // and replace it with samplesB[i] with probability 1-P.
    // The total probability of keeping it is therefore
    //   numSamples / streamLengthA *
    //                      streamLengthA / (streamLengthA + streamLengthB)
    //   = numSamples / (streamLengthA + streamLengthB)
    // A similar computation shows we have the same probability of keeping any
    // element in samplesB. Magic!
    var nbElements = Math.min(numSamples, samplesB.length);
    var probOfSwapping = streamLengthB / (streamLengthA + streamLengthB);
    for (var i = 0; i < nbElements; ++i) {
      if (Math.random() < probOfSwapping) {
        samplesA[i] = samplesB[i];
      }
    }
  };

  /* Continuous distributions are defined by probability density functions.
   *
   * Random variables are referred to by capital letters: X, Y, Z.
   * Particular values from these distributions are referred to by lowercase
   * letters like |x|.
   * The probability that |X| ever exactly equals |x| is P(X==x) = 0.
   *
   * For a discrete probability distribution, aka histogram, see tr.v.Numeric.
   */
  function Distribution() {
  };

  Distribution.prototype = {
    /* The probability density of the random variable at value |x| is the
     * relative likelihood for this random variable to take on the given value
     * |x|.
     *
     * @param {number} x A value from the random distribution.
     * @return {number} probability density at x.
     */
    computeDensity: function(x) {
      throw Error('Not implemented');
    },

    /* A percentile is the probability that a sample from the distribution is
     * less than the given value |x|. This function is monotonically increasing.
     *
     * @param {number} x A value from the random distribution.
     * @return {number} P(X<x).
     */
    computePercentile: function(x) {
      throw Error('Not implemented');
    },

    /* A complementary percentile is the probability that a sample from the
     * distribution is greater than the given value |x|. This function is
     * monotonically decreasing.
     *
     * @param {number} x A value from the random distribution.
     * @return {number} P(X>x).
     */
    computeComplementaryPercentile: function(x) {
      return 1 - this.computePercentile(x);
    },

    /* Compute the mean of the probability distribution.
     *
     * @return {number} mean.
     */
    get mean() {
      throw Error('Not implemented');
    },

    /* The mode of a distribution is the most likely value.
     * The maximum of the computeDensity() function is at this mode.
     * @return {number} mode.
     */
    get mode() {
      throw Error('Not implemented');
    },

    /* The median is the center value of the distribution.
     * computePercentile(median) = computeComplementaryPercentile(median) = 0.5
     *
     * @return {number} median.
     */
    get median() {
      throw Error('Not implemented');
    },

    /* The standard deviation is a measure of how dispersed or spread out the
     * distribution is (this statistic has the same units as the values).
     *
     * @return {number} standard deviation.
     */
    get standardDeviation() {
      throw Error('Not implemented');
    },

    /* An alternative measure of how spread out the distribution is,
     * the variance is the square of the standard deviation.
     * @return {number} variance.
     */
    get variance() {
      throw Error('Not implemented');
    }
  };

  Statistics.UniformDistribution = function(opt_range) {
    if (!opt_range)
      opt_range = tr.b.Range.fromExplicitRange(0, 1);
    this.range = opt_range;
  };

  Statistics.UniformDistribution.prototype = {
    __proto__: Distribution.prototype,

    computeDensity: function(x) {
      return 1 / this.range.range;
    },

    computePercentile: function(x) {
      return tr.b.normalize(x, this.range.min, this.range.max);
    },

    get mean() {
      return this.range.center;
    },

    get mode() {
      return undefined;
    },

    get median() {
      return this.mean;
    },

    get standardDeviation() {
      return Math.sqrt(this.variance);
    },

    get variance() {
      return Math.pow(this.range.range, 2) / 12;
    }
  };

  /* The Normal or Gaussian distribution, or bell curve, is common in complex
   * processes such as are found in many of the natural sciences.  If Z is the
   * standard normal distribution with mean = 0 and variance = 1, then the
   * general normal distribution is Y = mean + Z*sqrt(variance).
   * https://www.desmos.com/calculator/tqtbjm4s3z
   */
  Statistics.NormalDistribution = function(opt_mean, opt_variance) {
    this.mean_ = opt_mean || 0;
    this.variance_ = opt_variance || 1;
    this.standardDeviation_ = Math.sqrt(this.variance_);
  };

  Statistics.NormalDistribution.prototype = {
    __proto__: Distribution.prototype,

    computeDensity: function(x) {
      var scale = (1.0 / (this.standardDeviation * Math.sqrt(2.0 * Math.PI)));
      var exponent = -Math.pow(x - this.mean, 2) / (2.0 * this.variance);
      return scale * Math.exp(exponent);
    },

    computePercentile: function(x) {
      var standardizedX = ((x - this.mean) /
                           Math.sqrt(2.0 * this.variance));
      return (1.0 + tr.b.erf(standardizedX)) / 2.0;
    },

    get mean() {
      return this.mean_;
    },

    get median() {
      return this.mean;
    },

    get mode() {
      return this.mean;
    },

    get standardDeviation() {
      return this.standardDeviation_;
    },

    get variance() {
      return this.variance_;
    }
  };

  /* The log-normal distribution is a continuous probability distribution of a
   * random variable whose logarithm is normally distributed.
   * If Y is the general normal distribution, then X = exp(Y) is the general
   * log-normal distribution.
   * X will have different parameters from Y,
   * so the mean of Y is called the "location" of X,
   * and the standard deviation of Y is called the "shape" of X.
   * The standard lognormal distribution exp(Z) has location = 0 and shape = 1.
   * https://www.desmos.com/calculator/tqtbjm4s3z
   */
  Statistics.LogNormalDistribution = function(opt_location, opt_shape) {
    this.normalDistribution_ = new Statistics.NormalDistribution(
        opt_location, Math.pow(opt_shape || 1, 2));
  };

  Statistics.LogNormalDistribution.prototype = {
    __proto__: Statistics.NormalDistribution.prototype,

    computeDensity: function(x) {
      return this.normalDistribution_.computeDensity(Math.log(x)) / x;
    },

    computePercentile: function(x) {
      return this.normalDistribution_.computePercentile(Math.log(x));
    },

    get mean() {
      return Math.exp(this.normalDistribution_.mean +
          (this.normalDistribution_.variance / 2));
    },

    get variance() {
      var nm = this.normalDistribution_.mean;
      var nv = this.normalDistribution_.variance;
      return (Math.exp(2 * (nm + nv)) -
              Math.exp(2 * nm + nv));
    },

    get standardDeviation() {
      return Math.sqrt(this.variance);
    },

    get median() {
      return Math.exp(this.normalDistribution_.mean);
    },

    get mode() {
      return Math.exp(this.normalDistribution_.mean -
                      this.normalDistribution_.variance);
    }
  };

  /**
   * Instead of describing a LogNormalDistribution in terms of its "location"
   * and "shape", it can also be described in terms of its median
   * and the point at which its complementary cumulative distribution
   * function bends between the linear-ish region in the middle and the
   * exponential-ish region. When the distribution is used to compute
   * percentiles for log-normal random processes such as latency, as the latency
   * improves, it hits a point of diminishing returns, when it becomes
   * relatively difficult to improve the score further. This point of
   * diminishing returns is the first x-intercept of the third derivative of the
   * CDF, which is the second derivative of the PDF.
   *
   * https://www.desmos.com/calculator/cg5rnftabn
   *
   * @param {number} median The median of the distribution.
   * @param {number} diminishingReturns The point of diminishing returns.
   * @return {LogNormalDistribution}
   */
  Statistics.LogNormalDistribution.fromMedianAndDiminishingReturns =
    function(median, diminishingReturns) {
      diminishingReturns = Math.log(diminishingReturns / median);
      var shape = Math.sqrt(1 - 3 * diminishingReturns -
          Math.sqrt(Math.pow(diminishingReturns - 3, 2) - 8)) / 2;
      var location = Math.log(median);
      return new Statistics.LogNormalDistribution(location, shape);
  };

<<<<<<< HEAD
=======
  Statistics.mwu = mannwhitneyu;

>>>>>>> 60a9ee0b
  return {
    Statistics: Statistics
  };
});
</script><|MERGE_RESOLUTION|>--- conflicted
+++ resolved
@@ -7,8 +7,6 @@
 
 <link rel="import" href="/tracing/base/math.html">
 <link rel="import" href="/tracing/base/range.html">
-<<<<<<< HEAD
-=======
 <script src="/mannwhitneyu/mannwhitneyu.js"></script>
 
 <script>
@@ -29,7 +27,6 @@
   }
 })(this);
 </script>
->>>>>>> 60a9ee0b
 
 <script>
 'use strict';
@@ -755,11 +752,8 @@
       return new Statistics.LogNormalDistribution(location, shape);
   };
 
-<<<<<<< HEAD
-=======
   Statistics.mwu = mannwhitneyu;
 
->>>>>>> 60a9ee0b
   return {
     Statistics: Statistics
   };
