--- conflicted
+++ resolved
@@ -28,11 +28,7 @@
 with a brushingStateController field to persist the state (see the
 tr.c.BrushingStateController and tr.ui.b.BrushingState classes for more
 details).
-<<<<<<< HEAD
-   -->
-=======
 -->
->>>>>>> 0d47e2fc
 <dom-module id='tr-ui-b-view-specific-brushing-state'>
   <template></template>
 </dom-module>
