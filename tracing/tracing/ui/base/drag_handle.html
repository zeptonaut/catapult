--- conflicted
+++ resolved
@@ -44,15 +44,13 @@
     </style>
     <div></div>
   </template>
-<<<<<<< HEAD
 </dom-module>
 <script>
 'use strict';
 
+<!-- TODO(charliea): Test this and delete before submitting! -->
 Polymer({
   is: 'tr-ui-b-drag-handle',
-
-  __proto__: HTMLDivElement.prototype,
 
   created: function() {
     this.lastMousePos_ = 0;
@@ -116,144 +114,6 @@
     if (modeSize !== undefined) {
       this.setTargetSize_(modeSize);
       return;
-=======
-  <script>
-  'use strict';
-
-  Polymer({
-    __proto__: HTMLDivElement.prototype,
-
-    created: function() {
-      this.lastMousePos_ = 0;
-      this.onMouseMove_ = this.onMouseMove_.bind(this);
-      this.onMouseUp_ = this.onMouseUp_.bind(this);
-      this.addEventListener('mousedown', this.onMouseDown_);
-      this.target_ = undefined;
-      this.horizontal = true;
-      this.observer_ = new WebKitMutationObserver(
-          this.didTargetMutate_.bind(this));
-      this.targetSizesByModeKey_ = {};
-    },
-
-    get modeKey_() {
-      return this.target_.className == '' ? '.' : this.target_.className;
-    },
-
-    get target() {
-      return this.target_;
-    },
-
-    set target(target) {
-      this.observer_.disconnect();
-      this.target_ = target;
-      if (!this.target_)
-        return;
-      this.observer_.observe(this.target_, {
-        attributes: true,
-        attributeFilter: ['class']
-      });
-    },
-
-    get horizontal() {
-      return this.horizontal_;
-    },
-
-    set horizontal(h) {
-      this.horizontal_ = h;
-      if (this.horizontal_)
-        this.className = 'horizontal-drag-handle';
-      else
-        this.className = 'vertical-drag-handle';
-    },
-
-    get vertical() {
-      return !this.horizontal_;
-    },
-
-    set vertical(v) {
-      this.horizontal = !v;
-    },
-
-    forceMutationObserverFlush_: function() {
-      var records = this.observer_.takeRecords();
-      if (records.length)
-        this.didTargetMutate_(records);
-    },
-
-    didTargetMutate_: function(e) {
-      var modeSize = this.targetSizesByModeKey_[this.modeKey_];
-      if (modeSize !== undefined) {
-        this.setTargetSize_(modeSize);
-        return;
-      }
-
-      // If we hadn't previously sized the target, then just remove any manual
-      // sizing that we applied.
-      this.target_.style[this.targetStyleKey_] = '';
-    },
-
-    get targetStyleKey_() {
-      return this.horizontal_ ? 'height' : 'width';
-    },
-
-    getTargetSize_: function() {
-      // If style is not set, start off with computed height.
-      var targetStyleKey = this.targetStyleKey_;
-      if (!this.target_.style[targetStyleKey]) {
-        this.target_.style[targetStyleKey] =
-            window.getComputedStyle(this.target_)[targetStyleKey];
-      }
-      var size = parseInt(this.target_.style[targetStyleKey]);
-      this.targetSizesByModeKey_[this.modeKey_] = size;
-      return size;
-    },
-
-    setTargetSize_: function(s) {
-      this.target_.style[this.targetStyleKey_] = s + 'px';
-      this.targetSizesByModeKey_[this.modeKey_] = s;
-      tr.b.dispatchSimpleEvent(this, 'drag-handle-resize', true, false);
-    },
-
-    applyDelta_: function(delta) {
-      // Apply new size to the container.
-      var curSize = this.getTargetSize_();
-      var newSize;
-      if (this.target_ === this.nextElementSibling) {
-        newSize = curSize + delta;
-      } else {
-        newSize = curSize - delta;
-      }
-      this.setTargetSize_(newSize);
-    },
-
-    onMouseMove_: function(e) {
-      // Compute the difference in height position.
-      var curMousePos = this.horizontal_ ? e.clientY : e.clientX;
-      var delta = this.lastMousePos_ - curMousePos;
-
-      this.applyDelta_(delta);
-
-      this.lastMousePos_ = curMousePos;
-      e.preventDefault();
-      return true;
-    },
-
-    onMouseDown_: function(e) {
-      if (!this.target_)
-        return;
-      this.forceMutationObserverFlush_();
-      this.lastMousePos_ = this.horizontal_ ? e.clientY : e.clientX;
-      document.addEventListener('mousemove', this.onMouseMove_);
-      document.addEventListener('mouseup', this.onMouseUp_);
-      e.preventDefault();
-      return true;
-    },
-
-    onMouseUp_: function(e) {
-      document.removeEventListener('mousemove', this.onMouseMove_);
-      document.removeEventListener('mouseup', this.onMouseUp_);
-      e.preventDefault();
->>>>>>> 60a9ee0b
     }
 
     // If we hadn't previously sized the target, then just remove any manual
@@ -280,6 +140,7 @@
   setTargetSize_: function(s) {
     this.target_.style[this.targetStyleKey_] = s + 'px';
     this.targetSizesByModeKey_[this.modeKey_] = s;
+    tr.b.dispatchSimpleEvent(this, 'drag-handle-resize', true, false);
   },
 
   applyDelta_: function(delta) {
